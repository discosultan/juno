--- conflicted
+++ resolved
@@ -25,13 +25,7 @@
         start=0,
         end=4,
         quote=Decimal(10),
-<<<<<<< HEAD
-        new_strategy=new_strategy,
-=======
         new_strategy=lambda: fakes.Strategy(Advice.BUY, Advice.NONE, Advice.NONE, Advice.SELL),
-        broker=None,
-        test=True,
->>>>>>> 091be529
         restart_on_missed_candle=False,
         adjust_start=False,
         trailing_stop=Decimal('0.1'),
