from collections import deque
from dataclasses import dataclass
from decimal import Decimal
from enum import IntEnum
from typing import (  # type: ignore
    Any, Deque, Dict, Generic, List, NamedTuple, Optional, Tuple, TypeVar, Union, _GenericAlias
)

import pytest

from juno import typing

T1 = TypeVar('T1')
T2 = TypeVar('T2')
T3 = TypeVar('T3')


def foo(a: int) -> int:
    return a


class Bar(NamedTuple):
    value1: int
    value2: Optional[int] = 2


@dataclass
class Baz:
    value1: int
    value2: Optional[int]


class Qux(IntEnum):
    VALUE = 1


@dataclass
class Quux(Generic[T1]):
    value: T1


IntAlias = _GenericAlias(int, (), name='IntAlias')


@dataclass
class Corge(Generic[T1, T2, T3]):
    value1: T1
    value2: T1
    value3: Optional[T2]
    value4: Quux[T3]
    value5: Quux[int]
    value6: IntAlias  # type: ignore
    value7: Union[IntAlias, int]  # type: ignore
    value8: Union[int, Bar]


def test_get_input_type_hints() -> None:
    assert typing.get_input_type_hints(foo) == {'a': int}


@pytest.mark.parametrize('input_,expected_output', [
    (list, 'list'),
    (List[int], 'typing.List[int]'),
    (Bar, 'Bar'),
    # (Optional[int], 'typing.Optional[int]'),  # 'typing.Union[int, None]'
])
def test_get_name(input_, expected_output) -> None:
    assert typing.get_name(input_) == expected_output


@pytest.mark.parametrize('input_,expected_output', [
    (list, False),
    (List[int], False),
    (Bar, True),
    (Bar(value1=1), True),
])
def test_isnamedtuple(input_, expected_output) -> None:
    assert typing.isnamedtuple(input_) == expected_output


@pytest.mark.parametrize('obj,type_,expected_output', [
    ([1, 2], Bar, Bar(1, 2)),
    ([1], Bar, Bar(1, 2)),
    ([1, [2, 3]], Tuple[int, Bar], [1, Bar(2, 3)]),
    ([1, 2], List[int], [1, 2]),
    ({'value1': 1, 'value2': 2}, Baz, Baz(value1=1, value2=2)),
    ([1.0, 2.0], Deque[Decimal], deque([Decimal('1.0'), Decimal('2.0')])),
    (1, Qux, Qux.VALUE),
    ({'value': 1}, Quux[int], Quux(value=1)),
    (
        {
            'value1': 1,
            'value2': 2,
            'value3': 3,
            'value4': {'value': 4},
            'value5': {'value': 5},
            'value6': 6,
            'value7': 7,
            'value8': [1, 2],
        },
        Corge[int, int, int],
        Corge(
            value1=1,
            value2=2,
            value3=3,
            value4=Quux(value=4),
            value5=Quux(value=5),
            value6=6,
            value7=7,
            value8=Bar(value1=1, value2=2),
        ),
    ),
    (1, Optional[Union[int, str]], 1),
<<<<<<< HEAD
=======
    (None, type(None), None),
    (None, Any, None),
>>>>>>> 98b243b5
])
def test_raw_to_type(obj, type_, expected_output) -> None:
    assert typing.raw_to_type(obj, type_) == expected_output


@pytest.mark.parametrize('input_,type_,expected_output', [
    (Bar(1, 2), Bar, True),
    ((1, ), Bar, False),
    (1, int, True),
    ('a', int, False),
    ({'a': Bar(1, 2)}, Dict[str, Bar], True),
    ({'a': 1, 'b': 'x'}, Dict[str, int], False),
    ({'value': 1}, Bar, False),
    ([Bar(1, 2)], List[Bar], True),
    ([1, 'x'], List[int], False),
    ((1, 'x'), Tuple[int, str], True),
    (Baz(1, 2), Baz, True),
    (1, Optional[int], True),
    (deque([Decimal('1.0')]), Deque[Decimal], True),
    (deque([1]), Deque[str], False),
])
def test_types_match(input_, type_, expected_output) -> None:
    assert typing.types_match(input_, type_) == expected_output


@pytest.mark.parametrize('input_,expected_output', [
    (deque((1, 2, 3)), 'collections::deque'),
    (deque, 'collections::deque'),
])
def test_get_fully_qualified_name(input_: Any, expected_output: str) -> None:
    assert typing.get_fully_qualified_name(input_) == expected_output


def test_get_type_by_fully_qualified_name() -> None:
    assert typing.get_type_by_fully_qualified_name('collections::deque') is deque


# Function local types not supported!
# def test_get_function_local_type_by_fully_qualified_named() -> None:
#     class Local:
#         pass

#     name = typing.get_fully_qualified_name(Local)
#     assert typing.get_type_by_fully_qualified_name(name) is Local<|MERGE_RESOLUTION|>--- conflicted
+++ resolved
@@ -111,11 +111,8 @@
         ),
     ),
     (1, Optional[Union[int, str]], 1),
-<<<<<<< HEAD
-=======
     (None, type(None), None),
     (None, Any, None),
->>>>>>> 98b243b5
 ])
 def test_raw_to_type(obj, type_, expected_output) -> None:
     assert typing.raw_to_type(obj, type_) == expected_output
