import asyncio
from decimal import Decimal
from typing import cast

import pytest

from juno import Candle, Fill, strategies
from juno.asyncio import cancel, cancelable
from juno.trading import LongPosition, MissedCandlePolicy, OpenLongPosition, Trader, TradingSummary

from . import fakes


def test_long_position() -> None:
    open_pos = OpenLongPosition(
        symbol='eth-btc',
        time=0,
        fills=[
            Fill(price=Decimal('2.0'), size=Decimal('6.0'), fee=Decimal('2.0'), fee_asset='btc')
        ],
    )
    pos = open_pos.close(
        time=1,
        fills=[
            Fill(price=Decimal('2.0'), size=Decimal('2.0'), fee=Decimal('1.0'), fee_asset='eth')
        ],
    )

    assert pos.cost == 12  # 6 * 2
    assert pos.gain == 3  # 2 * 2 - 1
    assert pos.dust == 2  # 6 - 2 - 2
    assert pos.profit == -9
    assert pos.duration == 1
    assert pos.open_time == 0
    assert pos.close_time == 1
    assert pos.roi == Decimal('-0.75')
    assert pos.annualized_roi == -1


def test_long_position_annualized_roi_overflow() -> None:
    open_pos = OpenLongPosition(
        symbol='eth-btc',
        time=0,
        fills=[
            Fill(price=Decimal('1.0'), size=Decimal('1.0'), fee=Decimal('0.0'), fee_asset='eth')
        ],
    )
    pos = open_pos.close(
        time=2,
        fills=[
            Fill(price=Decimal('2.0'), size=Decimal('1.0'), fee=Decimal('0.0'), fee_asset='btc')
        ],
    )

    assert pos.annualized_roi == Decimal('Inf')


def test_trading_summary() -> None:
    summary = TradingSummary(start=0, quote=Decimal('100.0'))
    # Data based on: https://www.quantshare.com/sa-92-the-average-maximum-drawdown-metric
    # Series: 100, 110, 99, 103.95, 93.55, 102.91
    positions = [
        new_closed_long_position(Decimal('10.0')),
        new_closed_long_position(Decimal('-11.0')),
        new_closed_long_position(Decimal('4.95')),
        new_closed_long_position(Decimal('-10.4')),
        new_closed_long_position(Decimal('9.36')),
    ]
    for position in positions:
        summary.append_position(position)

    assert summary.cost == Decimal('100.0')
    assert summary.gain == Decimal('102.91')
    assert summary.profit == Decimal('2.91')
    assert summary.max_drawdown == pytest.approx(Decimal('0.1495'), Decimal('0.001'))


def test_empty_trading_summary() -> None:
    summary = TradingSummary(start=0, quote=Decimal('100.0'))
    assert summary.cost == 100
    assert summary.gain == 100
    assert summary.profit == 0
    assert summary.max_drawdown == 0


async def test_trader_trailing_stop_loss() -> None:
    chandler = fakes.Chandler(candles={
        ('dummy', 'eth-btc', 1):
        [
            Candle(time=0, close=Decimal('10.0')),  # Buy.
            Candle(time=1, close=Decimal('20.0')),
            Candle(time=2, close=Decimal('18.0')),  # Trigger trailing stop (10%).
            Candle(time=3, close=Decimal('10.0')),  # Sell (do not act).
        ]
    })
    trader = Trader(chandler=chandler, informant=fakes.Informant())

    config = Trader.Config(
        exchange='dummy',
        symbol='eth-btc',
        interval=1,
        start=0,
        end=4,
        quote=Decimal('10.0'),
        strategy='fixed',
        strategy_kwargs={
            'advices': ['long', 'none', 'none', 'short'],
            'allow_initial': True,
        },
        trailing_stop=Decimal('0.1'),
    )
    summary = await trader.run(config)

    assert summary.profit == 8


async def test_trader_restart_on_missed_candle() -> None:
    chandler = fakes.Chandler(candles={
        ('dummy', 'eth-btc', 1):
        [
            Candle(time=0),
            Candle(time=1),
            # 1 candle skipped.
            Candle(time=3),  # Trigger restart.
            Candle(time=4),
            Candle(time=5),
        ]
    })
    trader = Trader(chandler=chandler, informant=fakes.Informant())

    config = Trader.Config(
        exchange='dummy',
        symbol='eth-btc',
        interval=1,
        start=0,
        end=6,
        quote=Decimal('10.0'),
        strategy='fixed',
        strategy_kwargs={'advices': ['none'] * 3},
        missed_candle_policy=MissedCandlePolicy.RESTART,
    )
    initial_strategy = cast(strategies.Fixed, config.new_strategy())
    state = Trader.State(strategy=initial_strategy)
    await trader.run(config, state)

    assert state.strategy != initial_strategy

    updates = initial_strategy.updates + cast(strategies.Fixed, state.strategy).updates
    assert len(updates) == 5

    candle_times = [c.time for c in updates]
    assert candle_times[0] == 0
    assert candle_times[1] == 1
    assert candle_times[2] == 3
    assert candle_times[3] == 4
    assert candle_times[4] == 5


async def test_trader_assume_same_as_last_on_missed_candle() -> None:
    chandler = fakes.Chandler(candles={
        ('dummy', 'eth-btc', 1):
        [
            Candle(time=0),
            Candle(time=1),
            # 2 candles skipped.
            Candle(time=4),  # Generate new candles with previous data.
        ]
    })
    trader = Trader(chandler=chandler, informant=fakes.Informant())

    config = Trader.Config(
        exchange='dummy',
        symbol='eth-btc',
        interval=1,
        start=0,
        end=5,
        quote=Decimal('10.0'),
        strategy='fixed',
        strategy_kwargs={'advices': ['none'] * 5},
        missed_candle_policy=MissedCandlePolicy.LAST,
    )
    state: Trader.State[strategies.Fixed] = Trader.State()
    await trader.run(config, state)

    assert state.strategy

    candle_times = [c.time for c in state.strategy.updates]
    assert len(candle_times) == 5
    assert candle_times[0] == 0
    assert candle_times[1] == 1
    assert candle_times[2] == 2
    assert candle_times[3] == 3
    assert candle_times[4] == 4


async def test_trader_persist_and_resume(storage: fakes.Storage) -> None:
    chandler = fakes.Chandler(
        candles={
            ('dummy', 'eth-btc', 1):
            [
                Candle(time=0),
                Candle(time=1),
                Candle(time=2),
                Candle(time=3),
            ]
        },
        future_candles={
            ('dummy', 'eth-btc', 1):
            [
                Candle(time=4),
            ]
        }
    )
    trader = Trader(chandler=chandler, informant=fakes.Informant())

    config = Trader.Config(
        exchange='dummy',
        symbol='eth-btc',
        interval=1,
        start=2,
        end=6,
        quote=Decimal('1.0'),
        strategy='fixed',
        strategy_kwargs={'advices': ['none'] * 100, 'maturity': 2},
        adjust_start=True,
    )
    state: Trader.State[strategies.Fixed] = Trader.State()

    trader_run_task = asyncio.create_task(cancelable(trader.run(config, state)))

    future_candle_queue = chandler.future_candle_queues[('dummy', 'eth-btc', 1)]
    await future_candle_queue.join()
    await cancel(trader_run_task)
    await storage.set_item('shard', 'key', state)
    future_candle_queue.put_nowait(Candle(time=5))
<<<<<<< HEAD
    state = await storage.get_item('shard', 'key', Trader.State[fakes.Strategy])
    # NB! Since we reload from storage, we need to reattach the previous updates dict to assert
    # results.
    assert state.strategy
    state.strategy.updates = updates
=======
    state = await storage.get('shard', 'key', Trader.State[strategies.Fixed])
>>>>>>> e7faf7a3

    await trader.run(config, state)

    assert state.strategy
    candle_times = [c.time for c in state.strategy.updates]
    assert len(candle_times) == 6
    assert candle_times[0] == 0
    assert candle_times[1] == 1
    assert candle_times[2] == 2
    assert candle_times[3] == 3
    assert candle_times[4] == 4
    assert candle_times[5] == 5


def new_closed_long_position(profit: Decimal) -> LongPosition:
    size = abs(profit)
    price = Decimal('1.0') if profit >= 0 else Decimal('-1.0')
    open_pos = OpenLongPosition(
        symbol='eth-btc',
        time=0,
        fills=[Fill(price=Decimal('0.0'), size=size)],
    )
    return open_pos.close(time=1, fills=[Fill(price=price, size=size)])<|MERGE_RESOLUTION|>--- conflicted
+++ resolved
@@ -233,15 +233,7 @@
     await cancel(trader_run_task)
     await storage.set_item('shard', 'key', state)
     future_candle_queue.put_nowait(Candle(time=5))
-<<<<<<< HEAD
-    state = await storage.get_item('shard', 'key', Trader.State[fakes.Strategy])
-    # NB! Since we reload from storage, we need to reattach the previous updates dict to assert
-    # results.
-    assert state.strategy
-    state.strategy.updates = updates
-=======
-    state = await storage.get('shard', 'key', Trader.State[strategies.Fixed])
->>>>>>> e7faf7a3
+    state = await storage.get_item('shard', 'key', Trader.State[strategies.Fixed])
 
     await trader.run(config, state)
 
