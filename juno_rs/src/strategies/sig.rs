--- conflicted
+++ resolved
@@ -14,10 +14,7 @@
 
 #[derive(Chromosome, Clone, Debug, Deserialize, Serialize)]
 pub struct SigParams<S: Chromosome> {
-<<<<<<< HEAD
-=======
     #[chromosome]
->>>>>>> 9fda268a
     pub sig: S,
     pub persistence: u32,
     #[serde(serialize_with = "serialize_mid_trend_policy")]
@@ -25,7 +22,13 @@
     pub mid_trend_policy: u32,
 }
 
-<<<<<<< HEAD
+fn persistence(rng: &mut StdRng) -> u32 {
+    rng.gen_range(0..10)
+}
+fn mid_trend_policy(rng: &mut StdRng) -> u32 {
+    rng.gen_mid_trend_policy()
+}
+
 #[derive(Debug, Deserialize, Serialize)]
 pub struct SigParamsContext<S: Chromosome> {
     pub sig: Option<S::Context>,
@@ -33,64 +36,6 @@
     #[serde(serialize_with = "serialize_mid_trend_policy_option")]
     #[serde(deserialize_with = "deserialize_mid_trend_policy_option")]
     pub mid_trend_policy: Option<u32>,
-}
-
-impl<Sig: Chromosome> Chromosome for SigParams<Sig> {
-    type Context = SigParamsContext<Sig>;
-
-    fn len() -> usize {
-        Sig::len() + 2
-    }
-
-    fn generate(rng: &mut StdRng, ctx: &Self::Context) -> Self {
-        Self {
-            sig: Sig::generate(rng, &ctx.sig),
-            persistence: ctx.persistence.unwrap_or_else(|| gen_persistence(rng)),
-            mid_trend_policy: ctx
-                .mid_trend_policy
-                .unwrap_or_else(|| rng.gen_mid_trend_policy()),
-        }
-    }
-
-    fn cross(&mut self, other: &mut Self, mut i: usize) {
-        if i < Sig::len() {
-            self.sig.cross(&mut other.sig, i);
-            return;
-        }
-        i -= Sig::len();
-        match i {
-            0 => std::mem::swap(&mut self.persistence, &mut other.persistence),
-            1 => std::mem::swap(&mut self.mid_trend_policy, &mut other.mid_trend_policy),
-            _ => panic!("index out of bounds"),
-        }
-    }
-
-    fn mutate(&mut self, rng: &mut StdRng, mut i: usize, ctx: &Self::Context) {
-        if i < Sig::len() {
-            self.sig.mutate(rng, i, &ctx.sig);
-            return;
-        }
-        i -= Sig::len();
-        match i {
-            0 => self.persistence = ctx.persistence.unwrap_or_else(|| gen_persistence(rng)),
-            1 => {
-                self.mid_trend_policy = ctx
-                    .mid_trend_policy
-                    .unwrap_or_else(|| rng.gen_mid_trend_policy())
-            }
-            _ => panic!("index out of bounds"),
-        }
-    }
-}
-
-fn gen_persistence(rng: &mut StdRng) -> u32 {
-=======
-fn persistence(rng: &mut StdRng) -> u32 {
->>>>>>> 9fda268a
-    rng.gen_range(0..10)
-}
-fn mid_trend_policy(rng: &mut StdRng) -> u32 {
-    rng.gen_mid_trend_policy()
 }
 
 #[derive(Signal)]
