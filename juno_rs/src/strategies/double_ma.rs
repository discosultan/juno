--- conflicted
+++ resolved
@@ -77,80 +77,4 @@
             }
         }
     }
-<<<<<<< HEAD
-}
-
-#[derive(Chromosome, Clone, Debug, Serialize)]
-#[repr(C)]
-pub struct DoubleMA2Params {
-    pub periods: (u32, u32),
-    pub neg_threshold: f64,
-    pub pos_threshold: f64,
-    pub short_ma: u32,
-    pub long_ma: u32,
-}
-
-fn neg_threshold(rng: &mut StdRng) -> f64 {
-    rng.gen_range(-1.0, -0.1)
-}
-fn pos_threshold(rng: &mut StdRng) -> f64 {
-    rng.gen_range(0.1, 1.0)
-}
-
-#[derive(Signal)]
-pub struct DoubleMA2 {
-    short_ma: Box<dyn MA>,
-    long_ma: Box<dyn MA>,
-    neg_threshold: f64,
-    pos_threshold: f64,
-    advice: Advice,
-}
-
-unsafe impl Send for DoubleMA2 {}
-unsafe impl Sync for DoubleMA2 {}
-
-impl Strategy for DoubleMA2 {
-    type Params = DoubleMA2Params;
-
-    fn new(params: &Self::Params) -> Self {
-        let (short_period, long_period) = params.periods;
-        assert!(short_period > 0);
-        assert!(short_period < long_period);
-
-        let short_ma = ma_from_adler32(params.short_ma, short_period);
-        let long_ma = ma_from_adler32(params.long_ma, long_period);
-        Self {
-            short_ma,
-            long_ma,
-            neg_threshold: params.neg_threshold,
-            pos_threshold: params.pos_threshold,
-            advice: Advice::None,
-        }
-    }
-
-    fn maturity(&self) -> u32 {
-        max(self.long_ma.maturity(), self.short_ma.maturity())
-    }
-
-    fn mature(&self) -> bool {
-        self.long_ma.mature() && self.short_ma.mature()
-    }
-
-    fn update(&mut self, candle: &Candle) {
-        self.short_ma.update(candle.close);
-        self.long_ma.update(candle.close);
-
-        if self.mature() {
-            let diff = 100.0 * (self.short_ma.value() - self.long_ma.value())
-                / ((self.short_ma.value() + self.long_ma.value()) / 2.0);
-
-            if diff > self.pos_threshold {
-                self.advice = Advice::Long;
-            } else if diff < self.neg_threshold {
-                self.advice = Advice::Short;
-            }
-        }
-    }
-=======
->>>>>>> a749ebff
 }