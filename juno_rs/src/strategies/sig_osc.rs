use super::{
    deserialize_mid_trend_policy, deserialize_mid_trend_policy_option, serialize_mid_trend_policy,
    serialize_mid_trend_policy_option, Oscillator, Signal, StdRngExt, Strategy,
};
use crate::{
    genetics::Chromosome,
    strategies::{combine, MidTrend, Persistence},
    Advice, Candle,
};
use juno_derive_rs::*;
use rand::prelude::*;
use serde::{Deserialize, Deserializer, Serialize, Serializer};
use std::cmp::{max, min};

const OSC_FILTER_ENFORCE: u32 = 0;
const OSC_FILTER_PREVENT: u32 = 1;

fn osc_filter_to_str(value: u32) -> &'static str {
    match value {
        OSC_FILTER_ENFORCE => "enforce",
        OSC_FILTER_PREVENT => "prevent",
        _ => panic!("unknown osc filter value: {}", value),
    }
}

fn str_to_osc_filter(representation: &str) -> u32 {
    match representation {
        "enforce" => OSC_FILTER_ENFORCE,
        "prevent" => OSC_FILTER_PREVENT,
        _ => panic!(
            "unknown osc filter representation: {}",
            representation
        ),
    }
}

fn serialize_osc_filter<S>(value: &u32, serializer: S) -> Result<S::Ok, S::Error>
where
    S: Serializer,
{
    serializer.serialize_str(osc_filter_to_str(*value))
}

fn deserialize_osc_filter<'de, D>(deserializer: D) -> Result<u32, D::Error>
where
    D: Deserializer<'de>,
{
    Ok(str_to_osc_filter(Deserialize::deserialize(deserializer)?))
}

pub fn serialize_osc_filter_option<S>(value: &Option<u32>, serializer: S) -> Result<S::Ok, S::Error>
where
    S: Serializer,
{
    match value {
        Some(value) => serializer.serialize_str(osc_filter_to_str(*value)),
        None => serializer.serialize_none(),
    }
}

pub fn deserialize_osc_filter_option<'de, D>(deserializer: D) -> Result<Option<u32>, D::Error>
where
    D: Deserializer<'de>,
{
    let representation: Option<&str> = Deserialize::deserialize(deserializer)?;
    Ok(representation.map(|repr| str_to_osc_filter(repr)))
}

#[derive(Chromosome, Clone, Debug, Deserialize, Serialize)]
pub struct SigOscParams<S: Chromosome, O: Chromosome> {
<<<<<<< HEAD
    pub sig: S,
=======
    #[chromosome]
    pub sig: S,
    #[chromosome]
>>>>>>> 9fda268a
    pub osc: O,
    #[serde(serialize_with = "serialize_osc_filter")]
    #[serde(deserialize_with = "deserialize_osc_filter")]
    pub osc_filter: u32,
    pub persistence: u32,
    #[serde(serialize_with = "serialize_mid_trend_policy")]
    #[serde(deserialize_with = "deserialize_mid_trend_policy")]
    pub mid_trend_policy: u32,
}

<<<<<<< HEAD
#[derive(Debug, Deserialize, Serialize)]
pub struct SigOscParamsContext<S: Chromosome, O: Chromosome> {
    pub sig: Option<S>,
    pub osc: Option<O>,
    #[serde(serialize_with = "serialize_osc_filter_option")]
    #[serde(deserialize_with = "deserialize_osc_filter_option")]
    pub osc_filter: Option<u32>,
    pub persistence: Option<u32>,
    #[serde(serialize_with = "serialize_mid_trend_policy_option")]
    #[serde(deserialize_with = "deserialize_mid_trend_policy_option")]
    pub mid_trend_policy: Option<u32>,
}

impl<S: Chromosome, O: Chromosome> Chromosome for SigOscParams<S, O> {
    type Context = SigOscParamsContext<S, O>;

    fn len() -> usize {
        S::len() + O::len() + 3
    }

    fn generate(rng: &mut StdRng, ctx: &Self::Context) -> Self {
        Self {
            sig: S::generate(rng, &ctx.sig),
            osc: O::generate(rng, &ctx.osc),
            osc_filter: ctx.osc_filter.unwrap_or_else(|| gen_osc_filter(rng)),
            persistence: ctx.persistence.unwrap_or_else(|| gen_persistence(rng)),
            mid_trend_policy: ctx
                .mid_trend_policy
                .unwrap_or_else(|| rng.gen_mid_trend_policy()),
        }
    }

    fn cross(&mut self, other: &mut Self, mut i: usize) {
        if i < S::len() {
            self.sig.cross(&mut other.sig, i);
            return;
        }
        i -= S::len();
        if i < O::len() {
            self.osc.cross(&mut other.osc, i);
            return;
        }
        i -= O::len();
        match i {
            0 => std::mem::swap(&mut self.osc_filter, &mut other.osc_filter),
            1 => std::mem::swap(&mut self.persistence, &mut other.persistence),
            2 => std::mem::swap(&mut self.mid_trend_policy, &mut other.mid_trend_policy),
            _ => panic!("index out of bounds"),
        }
    }

    fn mutate(&mut self, rng: &mut StdRng, mut i: usize, ctx: &Self::Context) {
        if i < S::len() {
            self.sig.mutate(rng, i, &ctx.sig);
            return;
        }
        i -= S::len();
        if i < O::len() {
            self.osc.mutate(rng, i, &ctx.osc);
            return;
        }
        i -= O::len();
        match i {
            0 => self.osc_filter = ctx.osc_filter.unwrap_or_else(|| gen_osc_filter(rng)),
            1 => self.persistence = ctx.persistence.unwrap_or_else(|| gen_persistence(rng)),
            2 => {
                self.mid_trend_policy = ctx
                    .mid_trend_policy
                    .unwrap_or_else(|| rng.gen_mid_trend_policy())
            }
            _ => panic!("index out of bounds"),
        }
    }
=======
fn persistence(rng: &mut StdRng) -> u32 {
    rng.gen_range(0..10)
>>>>>>> 9fda268a
}
fn mid_trend_policy(rng: &mut StdRng) -> u32 {
    rng.gen_mid_trend_policy()
}
fn osc_filter(rng: &mut StdRng) -> u32 {
    if rng.gen_bool(0.5) {
        OSC_FILTER_ENFORCE
    } else {
        OSC_FILTER_PREVENT
    }
}

#[derive(Signal)]
pub struct SigOsc<S: Signal, O: Oscillator> {
    sig: S,
    osc: O,
    osc_filter: u32,
    advice: Advice,
    mid_trend: MidTrend,
    persistence: Persistence,
    t: u32,
    t1: u32,
}

impl<S: Signal, O: Oscillator> SigOsc<S, O> {
    fn filter(&self, advice: Advice) -> Advice {
        match self.osc_filter {
            OSC_FILTER_ENFORCE => self.filter_enforce(advice),
            OSC_FILTER_PREVENT => self.filter_prevent(advice),
            _ => panic!("Invalid osc_filter: {}", self.osc_filter),
        }
    }

    fn filter_enforce(&self, advice: Advice) -> Advice {
        match advice {
            Advice::None => Advice::None,
            Advice::Liquidate => Advice::Liquidate,
            Advice::Long => {
                if self.osc.oversold() {
                    Advice::Long
                } else {
                    Advice::Liquidate
                }
            }
            Advice::Short => {
                if self.osc.overbought() {
                    Advice::Short
                } else {
                    Advice::Liquidate
                }
            }
        }
    }

    fn filter_prevent(&self, advice: Advice) -> Advice {
        match advice {
            Advice::None => Advice::None,
            Advice::Liquidate => Advice::Liquidate,
            Advice::Long => {
                if self.osc.overbought() {
                    Advice::Liquidate
                } else {
                    Advice::Long
                }
            }
            Advice::Short => {
                if self.osc.oversold() {
                    Advice::Liquidate
                } else {
                    Advice::Short
                }
            }
        }
    }
}

impl<S: Signal, O: Oscillator> Strategy for SigOsc<S, O> {
    type Params = SigOscParams<S::Params, O::Params>;

    fn new(params: &Self::Params) -> Self {
        let sig = S::new(&params.sig);
        let osc = O::new(&params.osc);
        let mid_trend = MidTrend::new(params.mid_trend_policy);
        let persistence = Persistence::new(params.persistence, false);
        Self {
            advice: Advice::None,
            t: 0,
            t1: max(sig.maturity(), osc.maturity())
                + max(mid_trend.maturity(), persistence.maturity())
                - 1,
            sig,
            osc,
            osc_filter: params.osc_filter,
            mid_trend,
            persistence,
        }
    }

    fn maturity(&self) -> u32 {
        self.t1
    }

    fn mature(&self) -> bool {
        self.t >= self.t1
    }

    fn update(&mut self, candle: &Candle) {
        self.t = min(self.t + 1, self.t1);

        self.sig.update(candle);
        self.osc.update(candle);

        if self.sig.mature() && self.osc.mature() {
            let advice = self.filter(self.sig.advice());
            self.advice = combine(
                self.mid_trend.update(advice),
                self.persistence.update(advice),
            );
        }
    }
}<|MERGE_RESOLUTION|>--- conflicted
+++ resolved
@@ -68,13 +68,9 @@
 
 #[derive(Chromosome, Clone, Debug, Deserialize, Serialize)]
 pub struct SigOscParams<S: Chromosome, O: Chromosome> {
-<<<<<<< HEAD
-    pub sig: S,
-=======
     #[chromosome]
     pub sig: S,
     #[chromosome]
->>>>>>> 9fda268a
     pub osc: O,
     #[serde(serialize_with = "serialize_osc_filter")]
     #[serde(deserialize_with = "deserialize_osc_filter")]
@@ -85,7 +81,20 @@
     pub mid_trend_policy: u32,
 }
 
-<<<<<<< HEAD
+fn persistence(rng: &mut StdRng) -> u32 {
+    rng.gen_range(0..10)
+}
+fn mid_trend_policy(rng: &mut StdRng) -> u32 {
+    rng.gen_mid_trend_policy()
+}
+fn osc_filter(rng: &mut StdRng) -> u32 {
+    if rng.gen_bool(0.5) {
+        OSC_FILTER_ENFORCE
+    } else {
+        OSC_FILTER_PREVENT
+    }
+}
+
 #[derive(Debug, Deserialize, Serialize)]
 pub struct SigOscParamsContext<S: Chromosome, O: Chromosome> {
     pub sig: Option<S>,
@@ -97,82 +106,6 @@
     #[serde(serialize_with = "serialize_mid_trend_policy_option")]
     #[serde(deserialize_with = "deserialize_mid_trend_policy_option")]
     pub mid_trend_policy: Option<u32>,
-}
-
-impl<S: Chromosome, O: Chromosome> Chromosome for SigOscParams<S, O> {
-    type Context = SigOscParamsContext<S, O>;
-
-    fn len() -> usize {
-        S::len() + O::len() + 3
-    }
-
-    fn generate(rng: &mut StdRng, ctx: &Self::Context) -> Self {
-        Self {
-            sig: S::generate(rng, &ctx.sig),
-            osc: O::generate(rng, &ctx.osc),
-            osc_filter: ctx.osc_filter.unwrap_or_else(|| gen_osc_filter(rng)),
-            persistence: ctx.persistence.unwrap_or_else(|| gen_persistence(rng)),
-            mid_trend_policy: ctx
-                .mid_trend_policy
-                .unwrap_or_else(|| rng.gen_mid_trend_policy()),
-        }
-    }
-
-    fn cross(&mut self, other: &mut Self, mut i: usize) {
-        if i < S::len() {
-            self.sig.cross(&mut other.sig, i);
-            return;
-        }
-        i -= S::len();
-        if i < O::len() {
-            self.osc.cross(&mut other.osc, i);
-            return;
-        }
-        i -= O::len();
-        match i {
-            0 => std::mem::swap(&mut self.osc_filter, &mut other.osc_filter),
-            1 => std::mem::swap(&mut self.persistence, &mut other.persistence),
-            2 => std::mem::swap(&mut self.mid_trend_policy, &mut other.mid_trend_policy),
-            _ => panic!("index out of bounds"),
-        }
-    }
-
-    fn mutate(&mut self, rng: &mut StdRng, mut i: usize, ctx: &Self::Context) {
-        if i < S::len() {
-            self.sig.mutate(rng, i, &ctx.sig);
-            return;
-        }
-        i -= S::len();
-        if i < O::len() {
-            self.osc.mutate(rng, i, &ctx.osc);
-            return;
-        }
-        i -= O::len();
-        match i {
-            0 => self.osc_filter = ctx.osc_filter.unwrap_or_else(|| gen_osc_filter(rng)),
-            1 => self.persistence = ctx.persistence.unwrap_or_else(|| gen_persistence(rng)),
-            2 => {
-                self.mid_trend_policy = ctx
-                    .mid_trend_policy
-                    .unwrap_or_else(|| rng.gen_mid_trend_policy())
-            }
-            _ => panic!("index out of bounds"),
-        }
-    }
-=======
-fn persistence(rng: &mut StdRng) -> u32 {
-    rng.gen_range(0..10)
->>>>>>> 9fda268a
-}
-fn mid_trend_policy(rng: &mut StdRng) -> u32 {
-    rng.gen_mid_trend_policy()
-}
-fn osc_filter(rng: &mut StdRng) -> u32 {
-    if rng.gen_bool(0.5) {
-        OSC_FILTER_ENFORCE
-    } else {
-        OSC_FILTER_PREVENT
-    }
 }
 
 #[derive(Signal)]
