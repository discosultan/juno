--- conflicted
+++ resolved
@@ -11,13 +11,9 @@
 use serde::{Deserialize, Serialize};
 use std::{cmp::Ordering, fmt::Debug, time::Duration};
 
-<<<<<<< HEAD
-pub trait Chromosome: Clone + Debug + Send + Serialize + Sync {
+pub trait Chromosome: Clone + Send + Sync {
     type Context;
 
-=======
-pub trait Chromosome: Clone + Send + Sync {
->>>>>>> 9fda268a
     fn len() -> usize;
     fn generate(rng: &mut StdRng, ctx: &Self::Context) -> Self;
     fn cross(&mut self, other: &mut Self, i: usize);
