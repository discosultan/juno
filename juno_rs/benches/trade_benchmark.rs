--- conflicted
+++ resolved
@@ -4,7 +4,9 @@
     prelude::*,
     stop_loss,
     strategies::{FourWeekRule, FourWeekRuleParams},
-    take_profit, time, trading, BorrowInfo, Candle, Fees,
+    take_profit,
+    trading::{self, MissedCandlePolicy},
+    BorrowInfo, Candle, Fees,
 };
 
 fn trade_benchmark(c: &mut Criterion) {
@@ -14,11 +16,7 @@
     let mut candles = Vec::with_capacity(num_candles);
     for i in 0..num_candles {
         candles.push(Candle {
-<<<<<<< HEAD
             time: Timestamp((i * Interval::MIN_MS).0),
-=======
-            time: i as u64 * time::MIN_MS,
->>>>>>> 7131e32f
             open: 0.0,
             high: 0.0,
             low: 0.0,
@@ -59,13 +57,9 @@
                 &filters,
                 &borrow_info,
                 2,
-<<<<<<< HEAD
                 Interval::MIN_MS,
-=======
-                time::MIN_MS,
->>>>>>> 7131e32f
                 1.0,
-                trading::MISSED_CANDLE_POLICY_IGNORE,
+                MissedCandlePolicy::Ignore,
                 true,
                 true,
             )
