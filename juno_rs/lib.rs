--- conflicted
+++ resolved
@@ -101,11 +101,7 @@
         (3, 1) => run_mamacx_test::<Smma, Ema2>(candles, length, fees, filters, interval, quote, missed_candle_policy, trailing_stop, short_period, long_period, neg_threshold, pos_threshold, persistence),
         (3, 2) => run_mamacx_test::<Smma, Sma> (candles, length, fees, filters, interval, quote, missed_candle_policy, trailing_stop, short_period, long_period, neg_threshold, pos_threshold, persistence),
         (3, 3) => run_mamacx_test::<Smma, Smma>(candles, length, fees, filters, interval, quote, missed_candle_policy, trailing_stop, short_period, long_period, neg_threshold, pos_threshold, persistence),
-<<<<<<< HEAD
-        _ => panic!("Moving average ({}, {}) not implemented!", short_ma, long_ma)
-=======
         _ => panic!("Moving average ({}, {}) not implemented!", short_ma, long_ma),
->>>>>>> bb4ffde1
     }
 }
 
