import logging
from dataclasses import dataclass
from decimal import Decimal
from typing import Any, Dict, Generic, List, NamedTuple, Optional, Type, TypeVar

from juno import Advice, Candle, Fill, InsufficientBalance, Interval, Timestamp
from juno.brokers import Broker
from juno.components import Chandler, Event, Informant
from juno.math import round_half_up
from juno.strategies import Strategy
from juno.utils import tonamedtuple, unpack_symbol

from .common import MissedCandlePolicy, Position, TradingSummary

_log = logging.getLogger(__name__)

<<<<<<< HEAD
T = TypeVar('T', covariant=True)


@dataclass
class TraderState(Generic[T]):
    strategy: Optional[T] = None
    quote: Decimal = Decimal('0.0')
    summary: Optional[TradingSummary] = None
    open_position: Optional[Position] = None
    first_candle: Optional[Candle] = None
    last_candle: Optional[Candle] = None
    highest_close_since_position = Decimal('0.0')  # 0 means disabled.
    adjusted_start: Timestamp = 0
    start_adjusted: bool = False


class TraderConfig(NamedTuple):
    exchange: str
    symbol: str
    interval: Interval
    start: Timestamp
    end: Timestamp
    quote: Decimal
    trailing_stop: Decimal
    test: bool  # No effect if broker is None.
    strategy_type: Type[Strategy]  # TODO: We need to get rid of this bad boy!
    strategy_args: List[Any]
    strategy_kwargs: Dict[str, Any]
    channel: str = 'default'
    missed_candle_policy: MissedCandlePolicy = MissedCandlePolicy.IGNORE
    adjust_start: bool = True

    @property
    def base_asset(self):
        return unpack_symbol(self.symbol)[0]

    @property
    def quote_asset(self):
        return unpack_symbol(self.symbol)[1]

    @property
    def trailing_factor(self):
        return 1 - self.trailing_stop

    def new_strategy(self):
        return self.strategy_type(*self.strategy_args, **self.strategy_kwargs)
=======

class _Context:
    def __init__(
        self,
        strategy: Strategy,
        quote: Decimal,
        exchange: str,
        symbol: str,
        trailing_stop: Decimal,
        test: bool,
        channel: str,
        summary: TradingSummary,
    ) -> None:
        # Mutable.
        self.strategy = strategy
        self.quote = quote
        self.open_position: Optional[Position] = None
        self.first_candle: Optional[Candle] = None
        self.last_candle: Optional[Candle] = None
        self.highest_close_since_position = Decimal('0.0')
        self.summary = summary

        # Immutable.
        self.exchange = exchange
        self.symbol = symbol
        self.base_asset, self.quote_asset = unpack_symbol(symbol)
        self.trailing_stop = trailing_stop
        self.test = test
        self.channel = channel
>>>>>>> 7e04ccb2


class Trader:
    def __init__(
        self,
        chandler: Chandler,
        informant: Informant,
        broker: Optional[Broker] = None,
        event: Event = Event(),
    ) -> None:
        self._chandler = chandler
        self._informant = informant
        self._broker = broker
        self._event = event

<<<<<<< HEAD
    async def run(self, config: TraderConfig, state: TraderState) -> TradingSummary:
        assert config.start >= 0
        assert config.end > 0
        assert config.end > config.start
        assert 0 <= config.trailing_stop < 1

        if not state.summary:
            state.summary = TradingSummary(start=config.start, quote=config.quote)

        if not state.strategy:
            state.strategy = config.new_strategy()

        if not state.adjusted_start:
            state.adjusted_start = config.start

        if config.adjust_start and not state.start_adjusted:
=======
    async def run(
        self,
        exchange: str,
        symbol: str,
        interval: Interval,
        start: Timestamp,
        end: Timestamp,
        quote: Decimal,
        strategy_type: Type[Strategy],
        strategy_args: Union[List[Any], Tuple[Any]] = [],
        strategy_kwargs: Dict[str, Any] = {},
        test: bool = True,  # No effect if broker is None.
        channel: str = 'default',
        missed_candle_policy: MissedCandlePolicy = MissedCandlePolicy.IGNORE,
        adjust_start: bool = True,
        trailing_stop: Decimal = Decimal('0.0'),  # 0 means disabled.
        summary: Optional[TradingSummary] = None,
    ) -> TradingSummary:
        assert start >= 0
        assert end > 0
        assert end > start
        assert 0 <= trailing_stop < 1

        summary = summary or TradingSummary(start=start, quote=quote)
        ctx = _Context(
            strategy=strategy_type(*strategy_args, **strategy_kwargs),
            quote=quote,
            exchange=exchange,
            symbol=symbol,
            trailing_stop=trailing_stop,
            test=test,
            channel=channel,
            summary=summary
        )

        adjusted_start = start
        if adjust_start:
>>>>>>> 7e04ccb2
            # Adjust start to accommodate for the required history before a strategy
            # becomes effective. Only do it on first run because subsequent runs mean
            # missed candles and we don't want to fetch passed a missed candle.
            _log.info(
                f'fetching {state.strategy.req_history} candle(s) before start time to '
                'warm-up strategy'
            )
            state.adjusted_start -= state.strategy.req_history * config.interval

        try:
            while True:
                restart = False

                async for candle in self._chandler.stream_candles(
                    exchange=config.exchange,
                    symbol=config.symbol,
                    interval=config.interval,
                    start=state.adjusted_start,
                    end=config.end,
                ):
                    # Check if we have missed a candle.
                    if (
                        state.last_candle
                        and candle.time - state.last_candle.time >= config.interval * 2
                    ):
                        # TODO: walrus operator
                        num_missed = (candle.time - state.last_candle.time) // config.interval - 1
                        if config.missed_candle_policy is MissedCandlePolicy.RESTART:
                            _log.info('restarting strategy due to missed candle(s)')
                            restart = True
                            state.strategy = config.new_strategy()
                            state.adjusted_start = candle.time + config.interval
                        elif config.missed_candle_policy is MissedCandlePolicy.LAST:
                            _log.info(f'filling {num_missed} missed candles with last values')
                            last_candle = state.last_candle
                            for i in range(1, num_missed + 1):
                                missed_candle = Candle(
                                    time=last_candle.time + i * config.interval,
                                    open=last_candle.open,
                                    high=last_candle.high,
                                    low=last_candle.low,
                                    close=last_candle.close,
                                    volume=last_candle.volume,
                                    closed=last_candle.closed
                                )
                                await self._tick(config, state, missed_candle)

                    await self._tick(config, state, candle)

                    if restart:
                        break

                if not restart:
                    break
        finally:
            if state.last_candle and state.open_position:
                _log.info('ending trading but position open; closing')
                await self._close_position(config, state, state.last_candle)
            if state.last_candle:
                state.summary.finish(state.last_candle.time + config.interval)
            else:
                state.summary.finish(config.start)

        return state.summary

    async def _tick(self, config: TraderConfig, state: TraderState, candle: Candle) -> None:
        assert state.strategy
        state.strategy.update(candle)
        advice = state.strategy.advice

        if not state.open_position and advice is Advice.BUY:
            await self._open_position(config, state, candle)
            state.highest_close_since_position = candle.close
        elif state.open_position and advice is Advice.SELL:
            await self._close_position(config, state, candle)
        elif config.trailing_stop != 0 and state.open_position:
            state.highest_close_since_position = max(
                state.highest_close_since_position, candle.close
            )
            if candle.close <= state.highest_close_since_position * config.trailing_factor:
                _log.info(f'trailing stop hit at {config.trailing_stop}; selling')
                await self._close_position(config, state, candle)

        if not state.last_candle:
            _log.info(f'first candle {candle}')
            state.first_candle = candle
        state.last_candle = candle

    async def _open_position(
        self, config: TraderConfig, state: TraderState, candle: Candle
    ) -> None:
        if self._broker:
            res = await self._broker.buy(
                exchange=config.exchange,
                symbol=config.symbol,
                quote=state.quote,
                test=config.test
            )

            state.open_position = Position(symbol=config.symbol, time=candle.time, fills=res.fills)

            state.quote -= Fill.total_quote(res.fills)
        else:
            price = candle.close
            fees, filters = self._informant.get_fees_filters(config.exchange, config.symbol)

            size = filters.size.round_down(state.quote / price)
            if size == 0:
                raise InsufficientBalance()

            fee = round_half_up(size * fees.taker, filters.base_precision)

            state.open_position = Position(
                symbol=config.symbol,
                time=candle.time,
                fills=[Fill(price=price, size=size, fee=fee, fee_asset=config.base_asset)]
            )

            state.quote -= size * price

        _log.info(f'position opened: {candle}')
<<<<<<< HEAD
        _log.debug(tonamedtuple(state.open_position))
        await self._event.emit(config.channel, 'position_opened', state.open_position)
=======
        _log.debug(tonamedtuple(ctx.open_position))
        await self._event.emit(ctx.channel, 'position_opened', ctx.open_position)
>>>>>>> 7e04ccb2

    async def _close_position(
        self, config: TraderConfig, state: TraderState, candle: Candle
    ) -> None:
        pos = state.open_position
        assert pos

        if self._broker:
            res = await self._broker.sell(
                exchange=config.exchange,
                symbol=config.symbol,
                base=pos.base_gain,
                test=config.test
            )

            pos.close(
                time=candle.time,
                fills=res.fills
            )

            state.quote += Fill.total_quote(res.fills) - Fill.total_fee(res.fills)
        else:
            price = candle.close
            fees, filters = self._informant.get_fees_filters(config.exchange, config.symbol)
            size = filters.size.round_down(pos.base_gain)

            quote = size * price
            fee = round_half_up(quote * fees.taker, filters.quote_precision)

            pos.close(
                time=candle.time,
                fills=[Fill(price=price, size=size, fee=fee, fee_asset=ctx.quote_asset)]
            )

            state.quote += quote - fee

        state.open_position = None
        state.summary.append_position(pos)
        _log.info(f'position closed: {candle}')
        _log.debug(tonamedtuple(pos))
<<<<<<< HEAD
        await self._event.emit(config.channel, 'position_closed', pos)
=======
        await self._event.emit(ctx.channel, 'position_closed', pos)
>>>>>>> 7e04ccb2
<|MERGE_RESOLUTION|>--- conflicted
+++ resolved
@@ -14,7 +14,6 @@
 
 _log = logging.getLogger(__name__)
 
-<<<<<<< HEAD
 T = TypeVar('T', covariant=True)
 
 
@@ -61,37 +60,6 @@
 
     def new_strategy(self):
         return self.strategy_type(*self.strategy_args, **self.strategy_kwargs)
-=======
-
-class _Context:
-    def __init__(
-        self,
-        strategy: Strategy,
-        quote: Decimal,
-        exchange: str,
-        symbol: str,
-        trailing_stop: Decimal,
-        test: bool,
-        channel: str,
-        summary: TradingSummary,
-    ) -> None:
-        # Mutable.
-        self.strategy = strategy
-        self.quote = quote
-        self.open_position: Optional[Position] = None
-        self.first_candle: Optional[Candle] = None
-        self.last_candle: Optional[Candle] = None
-        self.highest_close_since_position = Decimal('0.0')
-        self.summary = summary
-
-        # Immutable.
-        self.exchange = exchange
-        self.symbol = symbol
-        self.base_asset, self.quote_asset = unpack_symbol(symbol)
-        self.trailing_stop = trailing_stop
-        self.test = test
-        self.channel = channel
->>>>>>> 7e04ccb2
 
 
 class Trader:
@@ -107,7 +75,6 @@
         self._broker = broker
         self._event = event
 
-<<<<<<< HEAD
     async def run(self, config: TraderConfig, state: TraderState) -> TradingSummary:
         assert config.start >= 0
         assert config.end > 0
@@ -124,45 +91,6 @@
             state.adjusted_start = config.start
 
         if config.adjust_start and not state.start_adjusted:
-=======
-    async def run(
-        self,
-        exchange: str,
-        symbol: str,
-        interval: Interval,
-        start: Timestamp,
-        end: Timestamp,
-        quote: Decimal,
-        strategy_type: Type[Strategy],
-        strategy_args: Union[List[Any], Tuple[Any]] = [],
-        strategy_kwargs: Dict[str, Any] = {},
-        test: bool = True,  # No effect if broker is None.
-        channel: str = 'default',
-        missed_candle_policy: MissedCandlePolicy = MissedCandlePolicy.IGNORE,
-        adjust_start: bool = True,
-        trailing_stop: Decimal = Decimal('0.0'),  # 0 means disabled.
-        summary: Optional[TradingSummary] = None,
-    ) -> TradingSummary:
-        assert start >= 0
-        assert end > 0
-        assert end > start
-        assert 0 <= trailing_stop < 1
-
-        summary = summary or TradingSummary(start=start, quote=quote)
-        ctx = _Context(
-            strategy=strategy_type(*strategy_args, **strategy_kwargs),
-            quote=quote,
-            exchange=exchange,
-            symbol=symbol,
-            trailing_stop=trailing_stop,
-            test=test,
-            channel=channel,
-            summary=summary
-        )
-
-        adjusted_start = start
-        if adjust_start:
->>>>>>> 7e04ccb2
             # Adjust start to accommodate for the required history before a strategy
             # becomes effective. Only do it on first run because subsequent runs mean
             # missed candles and we don't want to fetch passed a missed candle.
@@ -284,17 +212,13 @@
             state.quote -= size * price
 
         _log.info(f'position opened: {candle}')
-<<<<<<< HEAD
         _log.debug(tonamedtuple(state.open_position))
         await self._event.emit(config.channel, 'position_opened', state.open_position)
-=======
-        _log.debug(tonamedtuple(ctx.open_position))
-        await self._event.emit(ctx.channel, 'position_opened', ctx.open_position)
->>>>>>> 7e04ccb2
 
     async def _close_position(
         self, config: TraderConfig, state: TraderState, candle: Candle
     ) -> None:
+        assert state.summary
         pos = state.open_position
         assert pos
 
@@ -322,7 +246,7 @@
 
             pos.close(
                 time=candle.time,
-                fills=[Fill(price=price, size=size, fee=fee, fee_asset=ctx.quote_asset)]
+                fills=[Fill(price=price, size=size, fee=fee, fee_asset=config.quote_asset)]
             )
 
             state.quote += quote - fee
@@ -331,8 +255,4 @@
         state.summary.append_position(pos)
         _log.info(f'position closed: {candle}')
         _log.debug(tonamedtuple(pos))
-<<<<<<< HEAD
-        await self._event.emit(config.channel, 'position_closed', pos)
-=======
-        await self._event.emit(ctx.channel, 'position_closed', pos)
->>>>>>> 7e04ccb2
+        await self._event.emit(config.channel, 'position_closed', pos)