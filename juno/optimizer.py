import asyncio
import logging
import math
import sys
import threading
from dataclasses import dataclass
from decimal import Decimal
from functools import partial
from random import Random, randrange
from typing import Any, Callable, Dict, List, NamedTuple, Optional, Tuple, Type

from deap import base, tools

from juno import Candle, Interval, MissedCandlePolicy, OrderException, Timestamp
from juno.components import Chandler, Informant, Prices
from juno.constraints import Choice, Constant, Constraint, ConstraintChoice, Uniform
from juno.deap import cx_uniform, ea_mu_plus_lambda, mut_individual
from juno.math import floor_multiple
from juno.solvers import FitnessValues, Individual, Solver
from juno.statistics import AnalysisSummary, Statistics, analyse_benchmark, analyse_portfolio
from juno.strategies import Signal
from juno.time import strfinterval, strfspan, time_ms
from juno.traders import Basic, BasicConfig
from juno.trading import StartMixin, TradingSummary
from juno.typing import map_input_args

_log = logging.getLogger(__name__)

_missed_candle_policy_constraint = Choice([
    MissedCandlePolicy.IGNORE,
    MissedCandlePolicy.RESTART,
    MissedCandlePolicy.LAST,
])
_stop_loss_constraint = ConstraintChoice([
    Constant(Decimal('0.0')),
    Uniform(Decimal('0.0001'), Decimal('0.9999')),
])
_take_profit_constraint = ConstraintChoice([
    Constant(Decimal('0.0')),
    Uniform(Decimal('0.0001'), Decimal('9.9999')),
])
_boolean_constraint = Choice([True, False])


class OptimizationSummary(NamedTuple):
    trading_config: BasicConfig
    trading_summary: TradingSummary
    portfolio_stats: Statistics
    strategy_kwargs: Dict[str, Any]


@dataclass(frozen=True)
class OptimizerConfig:
    exchange: str
    quote: Decimal
    strategy: TypeConstructor[Strategy]
    symbols: Optional[List[str]] = None
    intervals: Optional[List[Interval]] = None
    start: Optional[Timestamp] = None
    end: Optional[Timestamp] = None
    missed_candle_policy: Optional[MissedCandlePolicy] = MissedCandlePolicy.IGNORE
    stop_loss: Optional[Decimal] = Decimal('0.0')
    trail_stop_loss: Optional[bool] = True
    take_profit: Optional[Decimal] = Decimal('0.0')
    long: Optional[bool] = True
    short: Optional[bool] = False
    population_size: int = 50
    max_generations: int = 1000
    mutation_probability: Decimal = Decimal('0.2')
    seed: Optional[int] = None
    verbose: bool = False
    fiat_exchange: Optional[str] = None
    fiat_asset: str = 'usdt'


@dataclass
class OptimizerState:
    config: OptimizerConfig
    start: Timestamp
    end: Timestamp
    seed: int
    symbols: List[str]
    intervals: List[int]
    generation: int = 0
    summary: Optional[OptimizationSummary] = None
    random_state: Optional[Tuple[int, Tuple[int, ...], None]] = None
    population: Optional[List[Any]] = None


# TODO: Does not support persist/resume. Population not stored/restored properly. Need to store
# fitness + convert raw values to their respective types.
class Optimizer(StartMixin):
<<<<<<< HEAD
    class Config(NamedTuple):
        exchange: str
        quote: Decimal
        strategy_type: Type[Signal]
        # Fixed arguments for a strategy (will not be optimized).
        strategy_kwargs: Dict[str, Any] = {}
        symbols: Optional[List[str]] = None
        intervals: Optional[List[Interval]] = None
        start: Optional[Timestamp] = None
        end: Optional[Timestamp] = None
        missed_candle_policy: Optional[MissedCandlePolicy] = MissedCandlePolicy.IGNORE
        stop_loss: Optional[Decimal] = Decimal('0.0')
        trail_stop_loss: Optional[bool] = True
        take_profit: Optional[Decimal] = Decimal('0.0')
        long: Optional[bool] = True
        short: Optional[bool] = False
        population_size: int = 50
        max_generations: int = 1000
        mutation_probability: Decimal = Decimal('0.2')
        seed: Optional[int] = None
        verbose: bool = False
        fiat_exchange: Optional[str] = None
        fiat_asset: str = 'usdt'

    @dataclass
    class State:
        start: Timestamp = -1
        end: Timestamp = -1
        seed: int = -1
        generation: int = 0
        summary: Optional[OptimizationSummary] = None
        random_state: Optional[Tuple[int, Tuple[int, ...], None]] = None
        population: Optional[List[Any]] = None

=======
>>>>>>> 3d2998d5
    def __init__(
        self,
        solver: Solver,
        chandler: Chandler,
        informant: Informant,
        prices: Prices,
        trader: Basic,
    ) -> None:
        self._solver = solver
        self._chandler = chandler
        self._informant = informant
        self._prices = prices
        self._trader = trader

    @property
    def chandler(self) -> Chandler:
        return self._chandler

    async def initialize(self, config: OptimizerConfig) -> OptimizerState:
        now = time_ms()

        assert not config.end or config.end <= now
        assert not config.start or config.start < now
        assert not config.end or not config.start or config.end > config.start
        assert config.quote > 0
        assert config.symbols is None or len(config.symbols) > 0
        assert config.intervals is None or len(config.intervals) > 0
        assert config.seed is None or config.seed >= 0

        symbols = self._informant.list_symbols(config.exchange, config.symbols)
        intervals = self._informant.list_candle_intervals(config.exchange, config.intervals)

        # We normalize `start` and `end` later to take all potential intervals into account.
        return OptimizerState(
            config=config,
            start=await self.request_start(
                config.start, config.exchange, symbols, intervals
            ),
            end=now if config.end is None else config.end,
            seed=randrange(sys.maxsize) if config.seed is None else config.seed,
            symbols=symbols,
            intervals=intervals,
        )

    async def run(self, state: OptimizerState) -> OptimizationSummary:
        config = state.config
        _log.info(f'randomizer seed ({state.seed})')

        fiat_prices = await self._prices.map_asset_prices(
            exchange=config.exchange,
            # We need BTC prices for benchmark.
            symbols=state.symbols + [f'btc-{config.fiat_asset}'],
            start=state.start,
            end=state.end,
            fiat_asset=config.fiat_asset,
            fiat_exchange=config.fiat_exchange,
        )

        # Fetch candles for backtesting.
        candles = await self.chandler.map_symbol_interval_candles(
            config.exchange, state.symbols, state.intervals, state.start, state.end
        )

        for (s, i), _v in ((k, v) for k, v in candles.items() if len(v) == 0):
            # TODO: Exclude from optimization.
            _log.warning(f'no {s} {strfinterval(i)} candles found between '
                         f'{strfspan(state.start, state.end)}')

        # Prepare benchmark stats.
        benchmark = analyse_benchmark(fiat_prices['btc'])

        # NB! All the built-in algorithms in DEAP use random module directly. This doesn't work for
        # us because we want to be able to use multiple optimizers with different random seeds.
        # Therefore we need to use custom algorithms to support passing in our own `random.Random`.
        random = Random(state.seed)
        if state.random_state:
            random.setstate(state.random_state)

        # Objectives.
        _log.info(f'objectives: {FitnessValues.meta()}')

        toolbox = base.Toolbox()

        # Initialization.
        attrs = [
            _build_attr(state.symbols, Choice(state.symbols), random),
            _build_attr(state.intervals, Choice(state.intervals), random),
            _build_attr(config.missed_candle_policy, _missed_candle_policy_constraint, random),
            _build_attr(config.stop_loss, _stop_loss_constraint, random),
            _build_attr(config.trail_stop_loss, _boolean_constraint, random),
            _build_attr(config.take_profit, _take_profit_constraint, random),
            _build_attr(config.long, _boolean_constraint, random),
            _build_attr(config.short, _boolean_constraint, random),
        ]
        for key, constraint in config.strategy_type.meta().constraints.items():
            if isinstance(key, str):
                attrs.append(_build_attr(config.strategy_kwargs.get(key), constraint, random))
            else:
                vals = [config.strategy_kwargs.get(sk) for sk in key]
                if all(vals):
                    for val in vals:
                        attrs.append(Constant(val).get)
                elif not any(vals):
                    attrs.append(partial(constraint.random, random))
                else:
                    raise ValueError(f'Either all or none of the attributes must be set: {key}')

        toolbox.register('attributes', lambda: (a() for a in attrs))
        toolbox.register(
            'individual', tools.initIterate, Individual, toolbox.attributes
        )
        toolbox.register('population', tools.initRepeat, list, toolbox.individual)

        # Operators.

        indpb = 1.0 / len(attrs)
        toolbox.register('mate', partial(cx_uniform, random), indpb=indpb)
        toolbox.register('mutate', partial(mut_individual, random), attrs=attrs, indpb=indpb)
        toolbox.register('select', tools.selNSGA2)

        def evaluate(ind: Individual) -> FitnessValues:
            assert state
            return self._solver.solve(
                Solver.Config(
                    fiat_prices=fiat_prices,
                    benchmark_g_returns=benchmark.g_returns,
                    candles=candles[(ind.symbol, ind.interval)],
                    strategy_type=config.strategy_type,
                    exchange=config.exchange,
                    start=state.start,
                    end=state.end,
                    quote=config.quote,
                    symbol=ind.symbol,
                    interval=ind.interval,
                    missed_candle_policy=ind.missed_candle_policy,
                    stop_loss=ind.stop_loss,
                    trail_stop_loss=ind.trail_stop_loss,
                    take_profit=ind.take_profit,
                    long=ind.long,
                    short=ind.short,
                    strategy_args=ind.strategy_args,
                )
            )

        toolbox.register('evaluate', evaluate)

        toolbox.population_size = config.population_size
        toolbox.max_generations = config.max_generations
        toolbox.mutation_probability = config.mutation_probability

        if state.population is None:
            pop = toolbox.population(n=toolbox.population_size)
            state.population = toolbox.select(pop, len(pop))

        hall_of_fame = tools.HallOfFame(1)

        _log.info('evolving')
        evolve_start = time_ms()

        try:
            cancellation_request = threading.Event()
            cancellation_response = asyncio.Event()
            cancelled_exc = None
            # Returns the final population and logbook with the statistics of the evolution.
            # TODO: Cancelling does not cancel the actual threadpool executor work. See
            # https://gist.github.com/yeraydiazdiaz/b8c059c6dcfaf3255c65806de39175a7
            final_pop, stat = await asyncio.get_running_loop().run_in_executor(
                None, partial(
                    ea_mu_plus_lambda,
                    random=random,
                    population=state.population,
                    toolbox=toolbox,
                    mu=toolbox.population_size,
                    lambda_=toolbox.population_size,
                    cxpb=Decimal('1.0') - toolbox.mutation_probability,
                    mutpb=toolbox.mutation_probability,
                    stats=None,
                    ngen=toolbox.max_generations,
                    halloffame=hall_of_fame,
                    verbose=config.verbose,
                    cancellation_request=cancellation_request,
                    cancellation_response=cancellation_response,
                )
            )

            _log.info(f'evolution finished in {strfinterval(time_ms() - evolve_start)}')
        except asyncio.CancelledError as exc:
            cancelled_exc = exc
            cancellation_request.set()
            await cancellation_response.wait()
        finally:
            state.random_state = random.getstate()  # type: ignore

        best_ind = hall_of_fame[0]
        state.summary = await self._build_summary(state, fiat_prices, benchmark, best_ind)
        self._validate(state, fiat_prices, benchmark, candles, best_ind)

        if cancelled_exc:
            raise cancelled_exc
        return state.summary

    async def _build_summary(
        self,
        state: OptimizerState,
        fiat_prices: Dict[str, List[Decimal]],
        benchmark: AnalysisSummary,
        ind: Individual,
    ) -> OptimizationSummary:
        config = state.config
        _log.info('building trading summary from best result')

        start = floor_multiple(state.start, ind.interval)
        end = floor_multiple(state.end, ind.interval)
        strategy_kwargs = map_input_args(config.strategy_type.__init__, ind.strategy_args)
        trading_config = BasicConfig(
            exchange=config.exchange,
            symbol=ind.symbol,
            interval=ind.interval,
            start=start,
            end=end,
            quote=config.quote,
            missed_candle_policy=ind.missed_candle_policy,
            stop_loss=ind.stop_loss,
            trail_stop_loss=ind.trail_stop_loss,
            take_profit=ind.take_profit,
            long=ind.long,
            short=ind.short,
            adjust_start=False,
            strategy=config.strategy_type(**strategy_kwargs),  # type: ignore
        )

        trader_state = await self._trader.initialize(trading_config)
        try:
            await self._trader.run(trader_state)
        except OrderException as e:
            _log.warning(f'trader stopped with exception: {e}')
        assert trader_state.summary
        portfolio_summary = analyse_portfolio(
            benchmark.g_returns, fiat_prices, trader_state.summary
        )

        return OptimizationSummary(
            trading_config=trading_config,
            trading_summary=trader_state.summary,
            portfolio_stats=portfolio_summary.stats,
            strategy_kwargs=strategy_kwargs,
        )

    def _validate(
        self,
        state: OptimizerState,
        fiat_prices: Dict[str, List[Decimal]],
        benchmark: AnalysisSummary,
        candles: Dict[Tuple[str, int], List[Candle]],
        ind: Individual,
    ) -> None:
        assert state.summary
        # Validate trader backtest result with solver result.
        solver_name = type(self._solver).__name__.lower()
        _log.info(f'validating {solver_name} fitness values against actual trader')

        trader_fitness_values = FitnessValues.from_trading_summary(
            state.summary.trading_summary, state.summary.portfolio_stats
        )

        if not _isclose(trader_fitness_values, ind.fitness.values):
            raise Exception(
                f'Optimizer results differ between trader and {solver_name} solver.\nTrading '
                f'config: {state.summary.trading_config}\nTrader result: {trader_fitness_values}\n'
                f'Solver result: {ind.fitness.values}'
            )


def _build_attr(target: Optional[Any], constraint: Constraint, random: Any) -> Callable[[], Any]:
    if target is None or isinstance(target, list) and len(target) > 1:
        return partial(constraint.random, random)
    else:
        value = target[0] if isinstance(target, list) else target
        return Constant(value).get


def _isclose(a: Tuple[Any, ...], b: Tuple[Any, ...]) -> bool:
    isclose = True
    for aval, bval in zip(a, b):
        if isinstance(aval, Decimal):
            isclose = isclose and math.isclose(aval, bval, abs_tol=Decimal('1e-6'))
        elif isinstance(aval, float):
            isclose = isclose and math.isclose(aval, bval, abs_tol=1e-6)
        else:
            isclose = isclose and aval == bval
    return isclose<|MERGE_RESOLUTION|>--- conflicted
+++ resolved
@@ -53,7 +53,9 @@
 class OptimizerConfig:
     exchange: str
     quote: Decimal
-    strategy: TypeConstructor[Strategy]
+    strategy_type: Type[Signal]
+    # Fixed arguments for a strategy (will not be optimized).
+    strategy_kwargs: Dict[str, Any] = {}
     symbols: Optional[List[str]] = None
     intervals: Optional[List[Interval]] = None
     start: Optional[Timestamp] = None
@@ -90,43 +92,6 @@
 # TODO: Does not support persist/resume. Population not stored/restored properly. Need to store
 # fitness + convert raw values to their respective types.
 class Optimizer(StartMixin):
-<<<<<<< HEAD
-    class Config(NamedTuple):
-        exchange: str
-        quote: Decimal
-        strategy_type: Type[Signal]
-        # Fixed arguments for a strategy (will not be optimized).
-        strategy_kwargs: Dict[str, Any] = {}
-        symbols: Optional[List[str]] = None
-        intervals: Optional[List[Interval]] = None
-        start: Optional[Timestamp] = None
-        end: Optional[Timestamp] = None
-        missed_candle_policy: Optional[MissedCandlePolicy] = MissedCandlePolicy.IGNORE
-        stop_loss: Optional[Decimal] = Decimal('0.0')
-        trail_stop_loss: Optional[bool] = True
-        take_profit: Optional[Decimal] = Decimal('0.0')
-        long: Optional[bool] = True
-        short: Optional[bool] = False
-        population_size: int = 50
-        max_generations: int = 1000
-        mutation_probability: Decimal = Decimal('0.2')
-        seed: Optional[int] = None
-        verbose: bool = False
-        fiat_exchange: Optional[str] = None
-        fiat_asset: str = 'usdt'
-
-    @dataclass
-    class State:
-        start: Timestamp = -1
-        end: Timestamp = -1
-        seed: int = -1
-        generation: int = 0
-        summary: Optional[OptimizationSummary] = None
-        random_state: Optional[Tuple[int, Tuple[int, ...], None]] = None
-        population: Optional[List[Any]] = None
-
-=======
->>>>>>> 3d2998d5
     def __init__(
         self,
         solver: Solver,
