import asyncio
import logging
import math
import sys
import threading
from dataclasses import dataclass
from decimal import Decimal
from functools import partial
from random import Random, randrange
from typing import Any, Callable, Dict, Iterable, List, NamedTuple, Optional, Tuple

from deap import base, tools

from juno import Candle, Interval, MissedCandlePolicy, OrderException, Timestamp
from juno.components import Chandler, Informant, Prices
from juno.constraints import Choice, Constant, Constraint, ConstraintChoice, Uniform
from juno.deap import cx_uniform, ea_mu_plus_lambda, mut_individual
from juno.itertools import flatten
from juno.math import floor_multiple
from juno.solvers import Solver, SolverResult
from juno.statistics import AnalysisSummary, Statistics, analyse_benchmark, analyse_portfolio
from juno.strategies import Strategy
from juno.time import strfinterval, strfspan, time_ms
from juno.traders import Basic
from juno.trading import StartMixin, TradingSummary
from juno.typing import TypeConstructor, map_input_args

_log = logging.getLogger(__name__)

_missed_candle_policy_constraint = Choice([
    MissedCandlePolicy.IGNORE,
    MissedCandlePolicy.RESTART,
    MissedCandlePolicy.LAST,
])
_stop_loss_constraint = ConstraintChoice([
    Constant(Decimal('0.0')),
    Uniform(Decimal('0.0001'), Decimal('0.9999')),
])
_take_profit_constraint = ConstraintChoice([
    Constant(Decimal('0.0')),
    Uniform(Decimal('0.0001'), Decimal('9.9999')),
])
_boolean_constraint = Choice([True, False])


class OptimizationSummary(NamedTuple):
    trading_config: Basic.Config
    trading_summary: TradingSummary
    portfolio_stats: Statistics


class FitnessMulti(base.Fitness):
    weights = list(SolverResult.meta().values())


class Individual(list):
    fitness: FitnessMulti

    def __init__(self, iterable: Iterable[Any]) -> None:
        super().__init__(iterable)
        self.fitness = FitnessMulti()


# TODO: Does not support persist/resume. Population not stored/restored properly. Need to store
# fitness + convert raw values to their respective types.
class Optimizer(StartMixin):
    class Config(NamedTuple):
        exchange: str
        quote: Decimal
        strategy: TypeConstructor[Strategy]
        symbols: Optional[List[str]] = None
        intervals: Optional[List[Interval]] = None
        start: Optional[Timestamp] = None
        end: Optional[Timestamp] = None
        missed_candle_policy: Optional[MissedCandlePolicy] = MissedCandlePolicy.IGNORE
        stop_loss: Optional[Decimal] = Decimal('0.0')
        trail_stop_loss: Optional[bool] = True
        take_profit: Optional[Decimal] = Decimal('0.0')
        long: Optional[bool] = True
        short: Optional[bool] = False
        population_size: int = 50
        max_generations: int = 1000
        mutation_probability: Decimal = Decimal('0.2')
        seed: Optional[int] = None
        verbose: bool = False
        fiat_exchange: Optional[str] = None
        fiat_asset: str = 'usdt'

    @dataclass
    class State:
        start: Timestamp = -1
        end: Timestamp = -1
        seed: int = -1
        generation: int = 0
        summary: Optional[OptimizationSummary] = None
        random_state: Optional[Tuple[int, Tuple[int, ...], None]] = None
        population: Optional[List[Any]] = None

    def __init__(
        self,
        solver: Solver,
        chandler: Chandler,
        informant: Informant,
        prices: Prices,
        trader: Basic,
    ) -> None:
        self._solver = solver
        self._chandler = chandler
        self._informant = informant
        self._prices = prices
        self._trader = trader

    @property
    def chandler(self) -> Chandler:
        return self._chandler

    async def run(self, config: Config, state: Optional[State] = None) -> OptimizationSummary:
        now = time_ms()

        assert not config.end or config.end <= now
        assert not config.start or config.start < now
        assert not config.end or not config.start or config.end > config.start
        assert config.quote > 0
        assert config.symbols is None or len(config.symbols) > 0
        assert config.intervals is None or len(config.intervals) > 0
        assert config.seed is None or config.seed >= 0

        symbols = self._informant.list_symbols(config.exchange, config.symbols)
        intervals = self._informant.list_candle_intervals(config.exchange, config.intervals)

        state = state or Optimizer.State()

        if state.start == -1:
            state.start = await self.request_start(
                config.start, config.exchange, symbols, intervals
            )
        if state.end == -1:
            state.end = now if config.end is None else config.end
        # We normalize `start` and `end` later to take all potential intervals into account.

        if state.seed == -1:
            state.seed = randrange(sys.maxsize) if config.seed is None else config.seed

        _log.info(f'randomizer seed ({state.seed})')

        fiat_prices = await self._prices.map_asset_prices(
            exchange=config.exchange,
            symbols=symbols + [f'btc-{config.fiat_asset}'],  # We need BTC prices for benchmark.
            start=state.start,
            end=state.end,
            fiat_asset=config.fiat_asset,
            fiat_exchange=config.fiat_exchange,
        )

        # Fetch candles for backtesting.
        candles = await self.chandler.map_symbol_interval_candles(
            config.exchange, symbols, intervals, state.start, state.end
        )

        for (s, i), _v in ((k, v) for k, v in candles.items() if len(v) == 0):
            # TODO: Exclude from optimization.
            _log.warning(f'no {s} {strfinterval(i)} candles found between '
                         f'{strfspan(state.start, state.end)}')

        # Prepare benchmark stats.
        benchmark = analyse_benchmark(fiat_prices['btc'])

        # NB! All the built-in algorithms in DEAP use random module directly. This doesn't work for
        # us because we want to be able to use multiple optimizers with different random seeds.
        # Therefore we need to use custom algorithms to support passing in our own `random.Random`.
        random = Random(state.seed)
        if state.random_state:
            random.setstate(state.random_state)

        # Objectives.
        _log.info(f'objectives: {SolverResult.meta()}')

        toolbox = base.Toolbox()

        # Initialization.
        attrs = [
            # _build_attr(symbols, Choice(symbols), random),
            _build_attr(intervals, Choice(intervals), random),
            _build_attr(config.missed_candle_policy, _missed_candle_policy_constraint, random),
            _build_attr(config.stop_loss, _stop_loss_constraint, random),
            _build_attr(config.trail_stop_loss, _boolean_constraint, random),
            _build_attr(config.take_profit, _take_profit_constraint, random),
            _build_attr(config.long, _boolean_constraint, random),
            _build_attr(config.short, _boolean_constraint, random),
        ]
        for key, constraint in config.strategy.type_.meta().constraints.items():
            if isinstance(key, str):
                attrs.append(_build_attr(config.strategy.kwargs.get(key), constraint, random))
            else:
                vals = [config.strategy.kwargs.get(sk) for sk in key]
                if all(vals):
                    for val in vals:
                        attrs.append(Constant(val).get)
                elif not any(vals):
                    attrs.append(partial(constraint.random, random))
                else:
                    raise ValueError(f'Either all or none of the attributes must be set: {key}')

        toolbox.register('strategy_args', lambda: (a() for a in attrs))
        toolbox.register(
            'individual', tools.initIterate, Individual, toolbox.strategy_args
        )
        toolbox.register('population', tools.initRepeat, list, toolbox.individual)

        # Operators.

        indpb = 1.0 / len(attrs)
        toolbox.register('mate', partial(cx_uniform, random), indpb=indpb)
        toolbox.register('mutate', partial(mut_individual, random), attrs=attrs, indpb=indpb)
        toolbox.register('select', tools.selNSGA2)

        def evaluate(ind: List[Any]) -> Tuple[Any, ...]:
            assert state
            results = []
            for symbol in symbols:
                results.append(self._solver.solve(
                    Solver.Config(
                        fiat_prices=fiat_prices,
                        benchmark_g_returns=benchmark.g_returns,
                        candles=candles[(symbol, ind[0])],
                        strategy_type=config.strategy.type_,
                        exchange=config.exchange,
                        start=state.start,
                        end=state.end,
                        quote=config.quote,
                        symbol=symbol,
                        interval=ind[0],
                        missed_candle_policy=ind[1],
                        stop_loss=ind[2],
                        trail_stop_loss=ind[3],
                        take_profit=ind[4],
                        long=ind[5],
                        short=ind[6],
                        strategy_args=tuple(flatten(ind[7:])),
                    )
                ))
            return tuple(sum(x) for x in zip(*results))

        toolbox.register('evaluate', evaluate)

        toolbox.population_size = config.population_size
        toolbox.max_generations = config.max_generations
        toolbox.mutation_probability = config.mutation_probability

        if state.population is None:
            pop = toolbox.population(n=toolbox.population_size)
            state.population = toolbox.select(pop, len(pop))

        hall_of_fame = tools.HallOfFame(1)

        _log.info('evolving')
        evolve_start = time_ms()

        try:
            cancellation_request = threading.Event()
            cancellation_response = asyncio.Event()
            cancelled_exc = None
            # Returns the final population and logbook with the statistics of the evolution.
            # TODO: Cancelling does not cancel the actual threadpool executor work. See
            # https://gist.github.com/yeraydiazdiaz/b8c059c6dcfaf3255c65806de39175a7
            final_pop, stat = await asyncio.get_running_loop().run_in_executor(
                None, partial(
                    ea_mu_plus_lambda,
                    random=random,
                    population=state.population,
                    toolbox=toolbox,
                    mu=toolbox.population_size,
                    lambda_=toolbox.population_size,
                    cxpb=Decimal('1.0') - toolbox.mutation_probability,
                    mutpb=toolbox.mutation_probability,
                    stats=None,
                    ngen=toolbox.max_generations,
                    halloffame=hall_of_fame,
                    verbose=config.verbose,
                    cancellation_request=cancellation_request,
                    cancellation_response=cancellation_response,
                )
            )

            _log.info(f'evolution finished in {strfinterval(time_ms() - evolve_start)}')
        except asyncio.CancelledError as exc:
            cancelled_exc = exc
            cancellation_request.set()
            await cancellation_response.wait()
        finally:
            state.random_state = random.getstate()  # type: ignore

        best_args = list(flatten(hall_of_fame[0]))
        validation_symbol = symbols[0]
        state.summary = await self._build_summary(
            config, state, fiat_prices, benchmark, candles, best_args, validation_symbol
        )
        self._validate(
            config, state, fiat_prices, benchmark, candles, best_args, validation_symbol
        )

        if cancelled_exc:
            raise cancelled_exc
        return state.summary

    async def _build_summary(
        self,
        config: Config,
        state: State,
        fiat_prices: Dict[str, List[Decimal]],
        benchmark: AnalysisSummary,
        candles: Dict[Tuple[str, int], List[Candle]],
        best_args: List[Any],
        symbol: str,
    ) -> OptimizationSummary:
<<<<<<< HEAD
        start = floor_multiple(state.start, best_args[0])
        end = floor_multiple(state.end, best_args[0])
=======
        _log.info('building trading summary from best result')

        start = floor_multiple(state.start, best_args[1])
        end = floor_multiple(state.end, best_args[1])
>>>>>>> c186c6d7
        trading_config = Basic.Config(
            exchange=config.exchange,
            symbol=symbol,
            interval=best_args[0],
            start=start,
            end=end,
            quote=config.quote,
            missed_candle_policy=best_args[1],
            stop_loss=best_args[2],
            trail_stop_loss=best_args[3],
            take_profit=best_args[4],
            long=best_args[5],
            short=best_args[6],
            adjust_start=False,
            strategy=TypeConstructor.from_type(
                config.strategy.type_,
                **map_input_args(config.strategy.type_.__init__, best_args[7:]),
            ),
        )

        trader_state = Basic.State()
        try:
            await self._trader.run(trading_config, trader_state)
        except OrderException as e:
            _log.warning(f'trader stopped with exception: {e}')
        assert trader_state.summary
        portfolio_summary = analyse_portfolio(
            benchmark.g_returns, fiat_prices, trader_state.summary
        )

        return OptimizationSummary(
            trading_config=trading_config,
            trading_summary=trader_state.summary,
            portfolio_stats=portfolio_summary.stats,
        )

    def _validate(
        self,
        config: Config,
        state: State,
        fiat_prices: Dict[str, List[Decimal]],
        benchmark: AnalysisSummary,
        candles: Dict[Tuple[str, int], List[Candle]],
        best_args: List[Any],
        symbol: str,
    ) -> None:
        assert state.summary

        # Validate trader backtest result with solver result.
        solver_name = type(self._solver).__name__.lower()
        _log.info(
            f'validating {solver_name} solver result with best args against actual trader'
        )

        start = floor_multiple(state.start, best_args[0])
        end = floor_multiple(state.end, best_args[0])
        solver_result = self._solver.solve(
            Solver.Config(
                fiat_prices=fiat_prices,
                benchmark_g_returns=benchmark.g_returns,
                candles=candles[(symbol, best_args[0])],
                strategy_type=config.strategy.type_,
                exchange=config.exchange,
                start=start,
                end=end,
                quote=config.quote,
                symbol=symbol,
                interval=best_args[0],
                missed_candle_policy=best_args[1],
                stop_loss=best_args[2],
                trail_stop_loss=best_args[3],
                take_profit=best_args[4],
                long=best_args[5],
                short=best_args[6],
                strategy_args=tuple(best_args[7:]),
            )
        )

        trader_result = SolverResult.from_trading_summary(
            state.summary.trading_summary, state.summary.portfolio_stats
        )

        if not _isclose(trader_result, solver_result):
            raise Exception(
                f'Optimizer results differ between trader and {solver_name} solver.\nTrading '
                f'config: {state.summary.trading_config}\nTrader result: {trader_result}\n'
                f'Solver result: {solver_result}'
            )


def _build_attr(target: Optional[Any], constraint: Constraint, random: Any) -> Callable[[], Any]:
    if target is None or isinstance(target, list) and len(target) > 1:
        return partial(constraint.random, random)
    else:
        value = target[0] if isinstance(target, list) else target
        return Constant(value).get


def _isclose(a: Tuple[Any, ...], b: Tuple[Any, ...]) -> bool:
    isclose = True
    for aval, bval in zip(a, b):
        if isinstance(aval, Decimal):
            isclose = isclose and math.isclose(aval, bval, abs_tol=Decimal('1e-6'))
        elif isinstance(aval, float):
            isclose = isclose and math.isclose(aval, bval, abs_tol=1e-6)
        else:
            isclose = isclose and aval == bval
    return isclose<|MERGE_RESOLUTION|>--- conflicted
+++ resolved
@@ -313,15 +313,10 @@
         best_args: List[Any],
         symbol: str,
     ) -> OptimizationSummary:
-<<<<<<< HEAD
+        _log.info('building trading summary from best result')
+
         start = floor_multiple(state.start, best_args[0])
         end = floor_multiple(state.end, best_args[0])
-=======
-        _log.info('building trading summary from best result')
-
-        start = floor_multiple(state.start, best_args[1])
-        end = floor_multiple(state.end, best_args[1])
->>>>>>> c186c6d7
         trading_config = Basic.Config(
             exchange=config.exchange,
             symbol=symbol,
