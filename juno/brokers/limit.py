--- conflicted
+++ resolved
@@ -380,11 +380,7 @@
         )
         _, filters = self._informant.get_fees_filters(exchange, symbol)
         is_first = True
-<<<<<<< HEAD
-        can_edit_order = self._user.can_edit_order(exchange)
-=======
         can_edit_order = self._user.can_edit_order(exchange) and self._use_edit_order_if_possible
->>>>>>> d0891af6
         async with self._orderbook.sync(exchange, symbol) as orderbook:
             while True:
                 if is_first:
@@ -392,12 +388,9 @@
                 else:
                     await orderbook.updated.wait()
 
-<<<<<<< HEAD
                 if ctx.done:
                     break
 
-=======
->>>>>>> d0891af6
                 asks = orderbook.list_asks()
                 bids = orderbook.list_bids()
                 ob_side = bids if side is Side.BUY else asks
