--- conflicted
+++ resolved
@@ -155,22 +155,14 @@
         size = Fill.total_size(fills)
 
         if size == 0:
-<<<<<<< HEAD
-            raise OrderException('Size zero')
-=======
             raise OrderException('Size 0')
->>>>>>> e0f1dfde
 
         if filters.min_notional.apply_to_market:
             # TODO: Calc avg price over `filters.min_notional.avg_price_mins` minutes.
             # https://github.com/binance-exchange/binance-official-api-docs/blob/master/rest-api.md#min_notional
             if not filters.min_notional.valid(price=fills[0].price, size=size):
                 raise OrderException(
-<<<<<<< HEAD
-                    f'min notional not satisfied: {fills[0].price} * {size} != '
-=======
                     f'Min notional not satisfied: {fills[0].price} * {size} != '
->>>>>>> e0f1dfde
                     f'{filters.min_notional.min_notional}'
                 )
 
