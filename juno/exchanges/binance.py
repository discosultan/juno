from __future__ import annotations

import asyncio
import hashlib
import hmac
import logging
import math
import urllib.parse
import uuid
from collections import defaultdict
from contextlib import asynccontextmanager
from decimal import Decimal
from typing import Any, AsyncIterable, AsyncIterator, Optional

import aiohttp
from multidict import MultiDict
from tenacity import (
<<<<<<< HEAD
    Retrying, before_sleep_log, retry, retry_if_exception_type, stop_after_attempt,
=======
    before_sleep_log,
    retry,
    retry_if_exception_type,
    stop_after_attempt,
>>>>>>> e18c8dc7
    wait_exponential,
)

from juno import (
<<<<<<< HEAD
    AssetInfo, BadOrder, Balance, BorrowInfo, Depth, ExchangeException, ExchangeInfo, Fees, Fill,
    Order, OrderMissing, OrderResult, OrderStatus, OrderType, OrderUpdate, OrderWouldBeTaker, Side,
    Ticker, TimeInForce, Trade, json
=======
    AssetInfo,
    BadOrder,
    Balance,
    BorrowInfo,
    Candle,
    Depth,
    ExchangeException,
    ExchangeInfo,
    Fees,
    Fill,
    Order,
    OrderMissing,
    OrderResult,
    OrderStatus,
    OrderType,
    OrderUpdate,
    OrderWouldBeTaker,
    Side,
    Ticker,
    TimeInForce,
    Trade,
    json,
>>>>>>> e18c8dc7
)
from juno.asyncio import Event, cancel, create_task_sigint_on_exception, stream_queue
from juno.filters import Filters, MinNotional, PercentPrice, Price, Size
from juno.http import ClientResponse, ClientSession, connect_refreshing_stream
from juno.time import DAY_SEC, HOUR_MS, HOUR_SEC, MIN_MS, MIN_SEC, time_ms
from juno.typing import ExcType, ExcValue, Traceback
from juno.utils import AsyncLimiter, unpack_assets

from .exchange import Exchange

_BASE_REST_URL = 'https://api.binance.com'
_BASE_WS_URL = 'wss://stream.binance.com:9443'

_SEC_NONE = 0  # Endpoint can be accessed freely.
_SEC_TRADE = 1  # Endpoint requires sending a valid API-Key and signature.
_SEC_USER_DATA = 2  # Endpoint requires sending a valid API-Key and signature.
_SEC_MARGIN = 5  # Endpoint requires sending a valid API-Key and signature.
_SEC_USER_STREAM = 3  # Endpoint requires sending a valid API-Key.
_SEC_MARKET_DATA = 4  # Endpoint requires sending a valid API-Key.

_ERR_UNKNOWN = -1000
_ERR_NEW_ORDER_REJECTED = -2010
_ERR_MARGIN_NEW_ORDER_REJECTED = 27037
_ERR_CANCEL_REJECTED = -2011
_ERR_INVALID_TIMESTAMP = -1021
_ERR_INVALID_LISTEN_KEY = -1125
_ERR_TOO_MANY_REQUESTS = -1003
_ERR_ISOLATED_MARGIN_ACCOUNT_DOES_NOT_EXIST = -11001
_ERR_ISOLATED_MARGIN_ACCOUNT_EXISTS = -11004

_log = logging.getLogger(__name__)


class Session:
    def __init__(self) -> None:
        self._session = ClientSession(
            raise_for_status=False,
            name=type(self).__name__,
            # Optionally, if we don't want to handle ServerDisconnectedError due to keep-alive
            # expiring, we can set this header. We will lose some perf tho, because a new SSL
            # handshake is performed for every request.
            # https://github.com/aio-libs/aiohttp/issues/850
            # headers={'Connection': 'close'},
        )
        # Rate limiters.
        x = 1.5  # We use this factor to be on the safe side and not use up the entire bucket.
        self._reqs_per_min_limiter = AsyncLimiter(1200, 60 * x)
        self._raw_reqs_limiter = AsyncLimiter(5000, 300 * x)

    async def __aenter__(self) -> Session:
        await self._session.__aenter__()
        return self

    async def __aexit__(self, exc_type: ExcType, exc: ExcValue, tb: Traceback) -> None:
        await self._session.__aexit__(exc_type, exc, tb)

    async def request_json(self, method: str, url: str, weight: int, **kwargs: Any) -> Any:
        async with self.request(method, url, weight, **kwargs) as response:
            response.raise_for_status()
            return await response.json()

    @asynccontextmanager
    async def request(
        self, method: str, url: str, weight: int, **kwargs: Any
    ) -> AsyncIterator[ClientResponse]:
        await asyncio.gather(
            self._raw_reqs_limiter.acquire(),
            self._reqs_per_min_limiter.acquire(weight),
        )
        # Note that we need to use a context manager based retrying because retry decorators do not
        # work with async generator functions.
        for attempt in Retrying(
            stop=stop_after_attempt(2),
            retry=retry_if_exception_type(aiohttp.ServerConnectionError),
            before_sleep=before_sleep_log(_log, logging.WARNING),
        ):
            with attempt:
                async with self._session.request(method=method, url=url, **kwargs) as response:
                    # https://github.com/binance/binance-spot-api-docs/blob/master/rest-api.md#http-return-codes
                    if response.status == 504:
                        raise ExchangeException('Timeout')
                    if response.status == 503:
                        raise ExchangeException('Service unavailable')
                    if response.status == 500:
                        raise ExchangeException('Unhandled')
                    if response.status == 429:
                        if (retry_after := response.headers.get('Retry-After')):
                            _log.info(f'server provided retry-after {retry_after}; sleeping')
                            await asyncio.sleep(float(retry_after))
                        raise ExchangeException('Rate-limit')
                    if response.status == 418:
                        raise Exception('Banned')
                    yield response

    @asynccontextmanager
    async def connect_refreshing_stream(
        self, url: str, interval: int, name: str, raise_on_disconnect: bool = False
    ) -> AsyncIterator[AsyncIterable[Any]]:
        try:
            async with connect_refreshing_stream(
                self._session,
                url=_BASE_WS_URL + url,
                interval=interval,
                loads=json.loads,
                take_until=lambda old, new: old['E'] < new['E'],
                name=name,
                raise_on_disconnect=raise_on_disconnect
            ) as stream:
                yield stream
        except (aiohttp.WSServerHandshakeError, aiohttp.WebSocketError) as e:
            _log.warning(f'{name} web socket exc: {e}')
            raise ExchangeException(str(e))


class Binance(Exchange):
    # Capabilities.
    can_stream_balances: bool = True
    can_stream_depth_snapshot: bool = False
    can_list_all_tickers: bool = True
    can_margin_trade: bool = True
    can_place_market_order: bool = True
    can_place_market_order_quote: bool = True

    def __init__(self, api_key: str, secret_key: str, high_precision: bool = True) -> None:
        if not high_precision:
            _log.warning('high precision updates disabled')

        self._api_key = api_key
        self._secret_key_bytes = secret_key.encode('utf-8')
        self._high_precision = high_precision

        self._session = ClientSession(
            raise_for_status=False,
            name=type(self).__name__,
            # Optionally, if we don't want to handle ServerDisconnectedError due to keep-alive
            # expiring, we can set this header. We will lose some perf tho, because a new SSL
            # handshake is performed for every request.
            # https://github.com/aio-libs/aiohttp/issues/850
            # headers={'Connection': 'close'},
        )

        # Rate limiters.
        x = 1.5  # We use this factor to be on the safe side and not use up the entire bucket.
        self._reqs_per_min_limiter = AsyncLimiter(1200, 60 * x)
        self._raw_reqs_limiter = AsyncLimiter(5000, 300 * x)
        self._orders_per_sec_limiter = AsyncLimiter(10, 1 * x)
        self._orders_per_day_limiter = AsyncLimiter(100_000, DAY_SEC * x)
        self._margin_limiter = AsyncLimiter(1, 2 * x)

        self._clock = Clock(self)
        self._user_data_streams: dict[str, UserDataStream] = {}

    async def __aenter__(self) -> Binance:
        await self._session.__aenter__()
        await self._clock.__aenter__()
        return self

    async def __aexit__(self, exc_type: ExcType, exc: ExcValue, tb: Traceback) -> None:
        await asyncio.gather(
            # self._isolated_margin_user_data_stream.__aexit__(exc_type, exc, tb),
            # self._cross_margin_user_data_stream.__aexit__(exc_type, exc, tb),
            # self._spot_user_data_stream.__aexit__(exc_type, exc, tb),
            *(s.__aexit__(exc_type, exc, tb) for s in self._user_data_streams.values()),
            self._clock.__aexit__(exc_type, exc, tb),
        )
        await self._session.__aexit__(exc_type, exc, tb)

    async def _api_request(
        self,
        method: str,
        url: str,
        weight: int = 1,
        data: Optional[Any] = None,
        security: int = _SEC_NONE,
    ) -> tuple[ClientResponse, Any]:
        res, content = await self._request(
            method=method,
            url=url,
            weight=weight,
            data=data,
            security=security,
        )
        if isinstance(content, dict):
            if (error_code := content.get('code')) is not None:
                error_msg = content.get('msg')
                _log.warning(
                    f'received http status {res.status}; code {error_code}; msg {error_msg}'
                )
                if error_code == _ERR_INVALID_TIMESTAMP:
                    _log.warning('received invalid timestamp; syncing clock before exc')
                    self._clock.clear()
                    raise ExchangeException(error_msg)
                elif error_code == _ERR_INVALID_LISTEN_KEY:
                    # TODO: If status 50X (502 for example during exchange maintenance), we may
                    # want to wait for a some kind of a successful health check before retrying.
                    raise ExchangeException(error_msg)
                elif error_code == _ERR_CANCEL_REJECTED:
                    raise OrderMissing(error_msg)
                elif error_code in {_ERR_NEW_ORDER_REJECTED, _ERR_MARGIN_NEW_ORDER_REJECTED}:
                    if error_msg == 'Order would immediately match and take.':
                        raise OrderWouldBeTaker(error_msg)
                    else:
                        # For example: 'Account has insufficient balance for requested action.'
                        raise BadOrder(error_msg)
                elif error_code == _ERR_ISOLATED_MARGIN_ACCOUNT_DOES_NOT_EXIST:
                    raise ExchangeException(error_msg)
                elif error_code == _ERR_ISOLATED_MARGIN_ACCOUNT_EXISTS:
                    raise ExchangeException(error_msg)
                # TODO: Check only specific error codes.
                elif error_code <= -9000:  # Filter error.
                    raise BadOrder(error_msg)
                elif error_code == -1013:  # TODO: Not documented but also a filter error O_o
                    raise BadOrder(error_msg)
                elif error_code == _ERR_TOO_MANY_REQUESTS:
                    if (retry_after := res.headers.get('Retry-After')):
                        _log.info(f'server provided retry-after {retry_after}; sleeping')
                        await asyncio.sleep(float(retry_after))
                    raise ExchangeException(error_msg)
                elif error_code == _ERR_UNKNOWN:
                    raise ExchangeException(error_msg)
                else:
                    raise NotImplementedError(f'No handling for binance error: {content}')
        res.raise_for_status()
        return res, content

    @retry(
        stop=stop_after_attempt(2),
        retry=retry_if_exception_type(aiohttp.ServerDisconnectedError),
        before_sleep=before_sleep_log(_log, logging.WARNING)
    )
    async def _request(
        self,
        method: str,
        url: str,
        weight: int = 1,
        data: Optional[Any] = None,
        security: int = _SEC_NONE,
    ) -> tuple[ClientResponse, Any]:
        limiters = [
            self._raw_reqs_limiter.acquire(),
            self._reqs_per_min_limiter.acquire(weight),
        ]
        if url in {'/api/v3/order', '/sapi/v1/margin/order'}:
            limiters.extend((
                self._orders_per_day_limiter.acquire(),
                self._orders_per_sec_limiter.acquire(),
            ))
        elif url in {
            # The following are documented to be rate limited.
            '/sapi/v1/margin/transfer',
            '/sapi/v1/margin/loan',
            '/sapi/v1/margin/repay',
            # The following are NOT documented but seem to be rate limited as well.
            '/sapi/v1/userDataStream',
            '/sapi/v1/userDataStream/isolated',
            '/sapi/v1/margin/isolated/transfer',
            '/sapi/v1/margin/isolated/create',
        }:
            limiters.append(self._margin_limiter.acquire())

        await asyncio.gather(*limiters)

        kwargs: dict[str, Any] = {}

        if security in [
            _SEC_TRADE, _SEC_USER_DATA, _SEC_MARGIN, _SEC_USER_STREAM, _SEC_MARKET_DATA
        ]:
            kwargs['headers'] = {'X-MBX-APIKEY': self._api_key}

        if security in [_SEC_TRADE, _SEC_USER_DATA, _SEC_MARGIN]:
            await self._clock.wait()

            data = data or {}
            data['timestamp'] = time_ms() + self._clock.time_diff
            query_str_bytes = urllib.parse.urlencode(data).encode('utf-8')
            signature = hmac.new(self._secret_key_bytes, query_str_bytes, hashlib.sha256)
            data['signature'] = signature.hexdigest()

        if data:
            kwargs['params' if method == 'GET' else 'data'] = data

        return await self._request_json(method=method, url=_BASE_REST_URL + url, **kwargs)

    async def _request_json(
        self, method: str, url: str, **kwargs: Any
    ) -> tuple[ClientResponse, Any]:
        async with self._session.request(method=method, url=url, **kwargs) as response:
            if response.status == 504:
                raise ExchangeException('Timeout')
            content = await response.json()
        return response, content

    @asynccontextmanager
    async def _connect_refreshing_stream(
        self, url: str, interval: int, name: str, raise_on_disconnect: bool = False
    ) -> AsyncIterator[AsyncIterable[Any]]:
        try:
            async with connect_refreshing_stream(
                self._session,
                url=_BASE_WS_URL + url,
                interval=interval,
                loads=json.loads,
                take_until=lambda old, new: old['E'] < new['E'],
                name=name,
                raise_on_disconnect=raise_on_disconnect
            ) as stream:
                yield stream
        except (aiohttp.WSServerHandshakeError, aiohttp.WebSocketError) as e:
            _log.warning(f'{name} web socket exc: {e}')
            raise ExchangeException(str(e))

    async def _get_user_data_stream(self, account: str) -> UserDataStream:
        if not (stream := self._user_data_streams.get(account)):
            stream = UserDataStream(self, account)
            self._user_data_streams[account] = stream
            await stream.__aenter__()
        return stream


class Clock:
    def __init__(self, binance: Binance) -> None:
        self.time_diff = 0
        self._binance = binance
        self._synced = asyncio.Event()
        self._periodic_sync_task: Optional[asyncio.Task[None]] = None
        self._reset_periodic_sync: Event[None] = Event(autoclear=True)

    async def __aenter__(self) -> Clock:
        return self

    async def __aexit__(self, exc_type: ExcType, exc: ExcValue, tb: Traceback) -> None:
        await cancel(self._periodic_sync_task)

    async def wait(self) -> None:
        if not self._periodic_sync_task:
            self._periodic_sync_task = create_task_sigint_on_exception(self._periodic_sync())

        await self._synced.wait()

    def clear(self) -> None:
        self._synced.clear()
        if self._periodic_sync_task:
            self._reset_periodic_sync.set()

    async def _periodic_sync(self) -> None:
        while True:
            await self._sync_clock()
            sleep_task: asyncio.Task[None] = asyncio.create_task(asyncio.sleep(HOUR_SEC * 6))
            try:
                await asyncio.wait(
                    [sleep_task, self._reset_periodic_sync.wait()],
                    return_when=asyncio.FIRST_COMPLETED
                )
            finally:
                if not sleep_task.done():
                    await cancel(sleep_task)

    @retry(
        stop=stop_after_attempt(10),
        wait=wait_exponential(),
        retry=retry_if_exception_type(
            (aiohttp.ClientConnectionError, aiohttp.ClientResponseError)
        ),
        before_sleep=before_sleep_log(_log, logging.WARNING)
    )
    async def _sync_clock(self) -> None:
        # https://github.com/binance-exchange/binance-official-api-docs/blob/master/rest-api.md#check-server-time
        _log.info('syncing clock with Binance')
        before = time_ms()
        _, content = await self._binance._api_request('GET', '/api/v3/time')
        server_time = content['serverTime']
        after = time_ms()
        # Assume response time is same as request time.
        delay = (after - before) // 2
        local_time = before + delay
        # Adjustment required converting from local time to server time.
        self.time_diff = server_time - local_time
        _log.info(f'found {self.time_diff}ms time difference')
        self._synced.set()


class UserDataStream:
    def __init__(self, binance: Binance, account: str = 'spot') -> None:
        self._binance = binance
        self._base_url = {
            'spot': '/api/v3/userDataStream',
            'margin': '/sapi/v1/userDataStream'
        }.get(account, '/sapi/v1/userDataStream/isolated')
        self._account = account
        self._listen_key_lock = asyncio.Lock()
        self._stream_connected = asyncio.Event()
        self._listen_key = None

        self._listen_key_refresh_task: Optional[asyncio.Task[None]] = None
        self._stream_user_data_task: Optional[asyncio.Task[None]] = None

        self._queues: dict[str, dict[str, asyncio.Queue]] = (
            defaultdict(lambda: defaultdict(asyncio.Queue))
        )

    async def __aenter__(self) -> UserDataStream:
        return self

    async def __aexit__(self, exc_type: ExcType, exc: ExcValue, tb: Traceback) -> None:
        # We could delete a listen key here but we don't. Listen key is scoped to account and we
        # don't want to delete listen keys for other juno instances tied to the same account.
        # It will get deleted automatically by Binance after 60 mins of inactivity.
        # if self._listen_key:
        #     await self._delete_listen_key(self._listen_key)
        await self._cancel()

    @asynccontextmanager
    async def subscribe(self, event_type: str) -> AsyncIterator[AsyncIterable[Any]]:
        # TODO: Note that someone else might consume the event data while we do the initial
        # fetch request. This might require a more sophisticated tracking impl.
        # For example, instead of pub/sub events, keep a queue of messages and deliver them
        # based on timestamps.
        await self._ensure_connection()
        try:
            event_queues = self._queues[event_type]
            queue_id = str(uuid.uuid4())
            yield stream_queue(event_queues[queue_id], raise_on_exc=True)
        finally:
            del event_queues[queue_id]
            if all(len(q) == 0 for q in self._queues.values()):
                await self._cancel()

    async def _cancel(self) -> None:
        to_cancel = [
            self._listen_key_refresh_task,
            self._stream_user_data_task,
        ]
        # We set the tasks to `None` so that we could re-initate the stream again.
        self._listen_key_refresh_task = None
        self._stream_user_data_task = None
        await cancel(*to_cancel)

    async def _ensure_listen_key(self) -> None:
        async with self._listen_key_lock:
            if not self._listen_key:
                _, content = await self._create_listen_key()
                self._listen_key = content['listenKey']

    async def _ensure_connection(self) -> None:
        await self._ensure_listen_key()

        if not self._listen_key_refresh_task:
            self._listen_key_refresh_task = create_task_sigint_on_exception(
                self._periodic_listen_key_refresh()
            )

        if not self._stream_user_data_task:
            self._stream_user_data_task = create_task_sigint_on_exception(
                self._stream_user_data()
            )

        await self._stream_connected.wait()

    async def _periodic_listen_key_refresh(self) -> None:
        while True:
            await asyncio.sleep(30 * MIN_SEC)
            if self._listen_key:
                try:
                    await self._update_listen_key(self._listen_key)
                except ExchangeException:
                    _log.warning(f'tried to update a listen key {self._listen_key} which did not '
                                 'exist; resetting')
                    self._listen_key = None
                    await self._ensure_listen_key()
            else:
                _log.warning('want to refresh listen key but missing locally')

    async def _stream_user_data(self) -> None:
        while True:
            try:
                async with self._binance._connect_refreshing_stream(
                    url=f'/ws/{self._listen_key}', interval=12 * HOUR_SEC, name='user',
                    raise_on_disconnect=True
                ) as stream:
                    self._stream_connected.set()
                    async for data in stream:
                        event_queues = self._queues[data['e']]
                        for queue in event_queues.values():
                            queue.put_nowait(data)
                break
            except ExchangeException as e:
                for event_queues in self._queues.values():
                    for queue in event_queues.values():
                        queue.put_nowait(e)
            await self._ensure_listen_key()

    @retry(
        stop=stop_after_attempt(10),
        wait=wait_exponential(),
        retry=retry_if_exception_type(
            (aiohttp.ClientConnectionError, aiohttp.ClientResponseError)
        ),
        before_sleep=before_sleep_log(_log, logging.WARNING)
    )
    async def _create_listen_key(self) -> tuple[ClientResponse, Any]:
        # https://github.com/binance-exchange/binance-official-api-docs/blob/master/user-data-stream.md#create-a-listenkey
        data = {}
        if self._account not in ['spot', 'margin']:
            data['symbol'] = _to_http_symbol(self._account)
        return await self._binance._api_request(
            'POST',
            self._base_url,
            data=data,
            security=_SEC_USER_STREAM
        )

    @retry(
        stop=stop_after_attempt(10),
        wait=wait_exponential(),
        retry=retry_if_exception_type(
            (aiohttp.ClientConnectionError, aiohttp.ClientResponseError)
        ),
        before_sleep=before_sleep_log(_log, logging.WARNING)
    )
    async def _update_listen_key(self, listen_key: str) -> tuple[ClientResponse, Any]:
        # https://github.com/binance-exchange/binance-official-api-docs/blob/master/user-data-stream.md#pingkeep-alive-a-listenkey
        data = {'listenKey': listen_key}
        if self._account not in ['spot', 'margin']:
            data['symbol'] = _to_http_symbol(self._account)
        return await self._binance._api_request(
            'PUT',
            self._base_url,
            data=data,
            security=_SEC_USER_STREAM,
        )

    @retry(
        stop=stop_after_attempt(10),
        wait=wait_exponential(),
        retry=retry_if_exception_type(
            (aiohttp.ClientConnectionError, aiohttp.ClientResponseError)
        ),
        before_sleep=before_sleep_log(_log, logging.WARNING)
    )
    async def _delete_listen_key(self, listen_key: str) -> tuple[ClientResponse, Any]:
        # https://github.com/binance-exchange/binance-official-api-docs/blob/master/user-data-stream.md#close-a-listenkey
        data = {'listenKey': listen_key}
        if self._account not in ['spot', 'margin']:
            data['symbol'] = to_http_symbol(self._account)
        return await self._binance._api_request(
            'DELETE',
            self._base_url,
            data=data,
            security=_SEC_USER_STREAM
        )


def to_asset(asset: str) -> str:
    return asset.upper()


def to_http_symbol(symbol: str) -> str:
    return symbol.replace('-', '').upper()


def to_ws_symbol(symbol: str) -> str:
    return symbol.replace('-', '')


def from_http_symbol(symbol: str) -> str:
    # TODO: May be incorrect! We can't systematically know which part is base and which is quote
    # since there is no separator used. We simply map based on known quote assets.
    known_quote_assets = [
        'BNB', 'BTC', 'ETH', 'XRP', 'USDT', 'PAX', 'TUSD', 'USDC', 'USDS', 'TRX', 'BUSD', 'NGN',
        'RUB', 'TRY', 'EUR', 'ZAR', 'BKRW', 'IDRT', 'GBP', 'UAH', 'BIDR', 'AUD', 'DAI', 'BRL',
        'BVND', 'VAI'
    ]
    for asset in known_quote_assets:
        if symbol.endswith(asset):
            base = symbol[:-len(asset)]
            quote = asset
            break
    else:
        _log.warning(f'unknown quote asset found in symbol: {symbol}')
        # We round up because usually base asset is the longer one (i.e IOTABTC).
        split_index = math.ceil(len(symbol) / 2)
        base = symbol[:split_index]
        quote = symbol[split_index:]
    return f'{base.lower()}-{quote.lower()}'


def _to_side(side: Side) -> str:
    return {
        Side.BUY: 'BUY',
        Side.SELL: 'SELL',
    }[side]


def _to_order_type(type_: OrderType) -> str:
    return {
        OrderType.MARKET: 'MARKET',
        OrderType.LIMIT: 'LIMIT',
        # OrderType.STOP_LOSS: 'STOP_LOSS',
        # OrderType.STOP_LOSS_LIMIT: 'STOP_LOSS_LIMIT',
        # OrderType.TAKE_PROFIT: 'TAKE_PROFIT',
        # OrderType.TAKE_PROFIT_LIMIT: 'TAKE_PROFIT_LIMIT',
        OrderType.LIMIT_MAKER: 'LIMIT_MAKER',
    }[type_]


def _to_time_in_force(time_in_force: TimeInForce) -> str:
    return {
        TimeInForce.GTC: 'GTC',
        TimeInForce.IOC: 'IOC',
        TimeInForce.FOK: 'FOK',
        # TimeInForce.GTT: 'GTT',
    }[time_in_force]


def _from_order_status(status: str) -> OrderStatus:
    status_map = {
        'NEW': OrderStatus.NEW,
        'PARTIALLY_FILLED': OrderStatus.PARTIALLY_FILLED,
        'FILLED': OrderStatus.FILLED,
        'CANCELED': OrderStatus.CANCELLED
    }
    mapped_status = status_map.get(status)
    if not mapped_status:
        raise NotImplementedError(f'Handling of status {status} not implemented')
    return mapped_status


def _to_decimal(value: Decimal) -> str:
    # Converts from scientific notation.
    # 6.4E-7 -> 0.0000_0064
    return f'{value:f}'<|MERGE_RESOLUTION|>--- conflicted
+++ resolved
@@ -15,28 +15,19 @@
 import aiohttp
 from multidict import MultiDict
 from tenacity import (
-<<<<<<< HEAD
-    Retrying, before_sleep_log, retry, retry_if_exception_type, stop_after_attempt,
-=======
+    Retrying,
     before_sleep_log,
     retry,
     retry_if_exception_type,
     stop_after_attempt,
->>>>>>> e18c8dc7
     wait_exponential,
 )
 
 from juno import (
-<<<<<<< HEAD
-    AssetInfo, BadOrder, Balance, BorrowInfo, Depth, ExchangeException, ExchangeInfo, Fees, Fill,
-    Order, OrderMissing, OrderResult, OrderStatus, OrderType, OrderUpdate, OrderWouldBeTaker, Side,
-    Ticker, TimeInForce, Trade, json
-=======
     AssetInfo,
     BadOrder,
     Balance,
     BorrowInfo,
-    Candle,
     Depth,
     ExchangeException,
     ExchangeInfo,
@@ -54,7 +45,6 @@
     TimeInForce,
     Trade,
     json,
->>>>>>> e18c8dc7
 )
 from juno.asyncio import Event, cancel, create_task_sigint_on_exception, stream_queue
 from juno.filters import Filters, MinNotional, PercentPrice, Price, Size
