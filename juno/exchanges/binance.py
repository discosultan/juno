--- conflicted
+++ resolved
@@ -9,11 +9,9 @@
 import uuid
 from collections import defaultdict
 from contextlib import asynccontextmanager
-from decimal import Decimal
 from typing import Any, AsyncIterable, AsyncIterator, Optional
 
 import aiohttp
-from multidict import MultiDict
 from tenacity import (
     Retrying,
     before_sleep_log,
@@ -47,24 +45,8 @@
     json,
 )
 from juno.asyncio import Event, cancel, create_task_sigint_on_exception, stream_queue
-from juno.filters import Filters, MinNotional, PercentPrice, Price, Size
 from juno.http import ClientResponse, ClientSession, connect_refreshing_stream
-<<<<<<< HEAD
 from juno.time import DAY_SEC, HOUR_MS, HOUR_SEC, MIN_MS, MIN_SEC, time_ms
-=======
-from juno.itertools import page, page_limit
-from juno.time import (
-    DAY_MS,
-    DAY_SEC,
-    HOUR_MS,
-    HOUR_SEC,
-    MIN_MS,
-    MIN_SEC,
-    strfinterval,
-    strptimestamp,
-    time_ms,
-)
->>>>>>> 8cf0fb6a
 from juno.typing import ExcType, ExcValue, Traceback
 from juno.utils import AsyncLimiter, unpack_assets
 
@@ -89,8 +71,6 @@
 _ERR_TOO_MANY_REQUESTS = -1003
 _ERR_ISOLATED_MARGIN_ACCOUNT_DOES_NOT_EXIST = -11001
 _ERR_ISOLATED_MARGIN_ACCOUNT_EXISTS = -11004
-
-_BINANCE_START = strptimestamp('2017-07-01')
 
 _log = logging.getLogger(__name__)
 
@@ -229,731 +209,6 @@
         )
         await self._session.__aexit__(exc_type, exc, tb)
 
-<<<<<<< HEAD
-=======
-    def map_candle_intervals(self) -> dict[int, int]:
-        return {
-            60000: 0,  # 1m
-            180000: 0,  # 3m
-            300000: 0,  # 5m
-            900000: 0,  # 15m
-            1800000: 0,  # 30m
-            3600000: 0,  # 1h
-            7200000: 0,  # 2h
-            14400000: 0,  # 4h
-            21600000: 0,  # 6h
-            28800000: 0,  # 8h
-            43200000: 0,  # 12h
-            86400000: 0,  # 1d
-            259200000: 0,  # 3d
-            604800000: 345600000,  # 1w 4d
-            2629746000: 2541726000,  # 1M 4w1d10h2m6s
-        }
-
-    async def get_exchange_info(self) -> ExchangeInfo:
-        # https://github.com/binance-exchange/binance-official-api-docs/blob/master/wapi-api.md#trade-fee-user_data
-        # https://github.com/binance-exchange/binance-official-api-docs/blob/master/rest-api.md#exchange-information
-        fees_ret, filters_ret, isolated_pairs, margin_ret, isolated_ret = await asyncio.gather(
-            self._api_request('GET', '/sapi/v1/asset/tradeFee', security=_SEC_USER_DATA),
-            self._api_request('GET', '/api/v3/exchangeInfo', weight=10),
-            self._list_symbols(isolated=True),
-            self._request_json(
-                method='GET',
-                url='https://www.binance.com/gateway-api/v1/friendly/margin/vip/spec/list-all',
-            ),
-            self._request_json(
-                method='GET',
-                url='https://www.binance.com/gateway-api/v1/public/isolated-margin/pair/vip-level',
-            ),
-        )
-        _, fees_content = fees_ret
-        _, filters_content = filters_ret
-        _, margin_content = margin_ret
-        _, isolated_content = isolated_ret
-
-        # Process fees.
-        fees = {
-            _from_symbol(fee['symbol']):
-            Fees(maker=Decimal(fee['makerCommission']), taker=Decimal(fee['takerCommission']))
-            for fee in fees_content
-        }
-
-        # Process borrow info.
-        # The data below is not available through official Binance API. We can get borrow limit but
-        # there is no way to get interest rate.
-        borrow_info = {
-            'margin': {
-                a['assetName'].lower(): BorrowInfo(
-                    daily_interest_rate=Decimal(s['dailyInterestRate']),
-                    limit=Decimal(s['borrowLimit']),
-                ) for a, s in ((a, a['specs'][0]) for a in margin_content['data'])
-            },
-        }
-        for p in isolated_content['data']:
-            base = p['base']
-            base_asset = base['assetName'].lower()
-            quote = p['quote']
-            quote_asset = quote['assetName'].lower()
-
-            base_levels = base['levelDetails']
-            if len(base_levels) == 0:
-                _log.info(
-                    f'no isolated margin borrow info for {base_asset}-{quote_asset} '
-                    f'{base_asset} asset'
-                )
-                continue
-            base_details = base_levels[0]
-
-            quote_levels = quote['levelDetails']
-            if len(quote_levels) == 0:
-                _log.info(
-                    f'no isolated margin borrow info for {base_asset}-{quote_asset} '
-                    f'{quote_asset} asset'
-                )
-                continue
-            quote_details = quote_levels[0]
-
-            borrow_info[f'{base_asset}-{quote_asset}'] = {
-                base_asset: BorrowInfo(
-                    daily_interest_rate=Decimal(base_details['interestRate']),
-                    limit=Decimal(base_details['maxBorrowable']),
-                ),
-                quote_asset: BorrowInfo(
-                    daily_interest_rate=Decimal(quote_details['interestRate']),
-                    limit=Decimal(quote_details['maxBorrowable']),
-                ),
-            }
-
-        # Process symbol info.
-        isolated_pairs_set = set(isolated_pairs)
-        filters = {}
-        for symbol_info in filters_content['symbols']:
-            for f in symbol_info['filters']:
-                t = f['filterType']
-                if t == 'PRICE_FILTER':
-                    price = f
-                elif t == 'PERCENT_PRICE':
-                    percent_price = f
-                elif t == 'LOT_SIZE':
-                    lot_size = f
-                elif t == 'MIN_NOTIONAL':
-                    min_notional = f
-            assert all((price, percent_price, lot_size, min_notional))
-
-            symbol = f"{symbol_info['baseAsset'].lower()}-{symbol_info['quoteAsset'].lower()}"
-            filters[symbol] = Filters(
-                price=Price(
-                    min=Decimal(price['minPrice']),
-                    max=Decimal(price['maxPrice']),
-                    step=Decimal(price['tickSize'])
-                ),
-                percent_price=PercentPrice(
-                    multiplier_up=Decimal(percent_price['multiplierUp']),
-                    multiplier_down=Decimal(percent_price['multiplierDown']),
-                    avg_price_period=percent_price['avgPriceMins'] * MIN_MS
-                ),
-                size=Size(
-                    min=Decimal(lot_size['minQty']),
-                    max=Decimal(lot_size['maxQty']),
-                    step=Decimal(lot_size['stepSize'])
-                ),
-                min_notional=MinNotional(
-                    min_notional=Decimal(min_notional['minNotional']),
-                    apply_to_market=min_notional['applyToMarket'],
-                    avg_price_period=percent_price['avgPriceMins'] * MIN_MS
-                ),
-                base_precision=symbol_info['baseAssetPrecision'],
-                quote_precision=symbol_info['quoteAssetPrecision'],
-                spot='SPOT' in symbol_info['permissions'],
-                cross_margin='MARGIN' in symbol_info['permissions'],
-                isolated_margin=(symbol in isolated_pairs_set) and (symbol in borrow_info),
-            )
-
-        return ExchangeInfo(
-            assets={'__all__': AssetInfo(precision=8)},
-            fees=fees,
-            filters=filters,
-            borrow_info=borrow_info,
-        )
-
-    async def map_tickers(self, symbols: list[str] = []) -> dict[str, Ticker]:
-        if len(symbols) > 1:
-            raise NotImplementedError()
-
-        data = {'symbol': _to_http_symbol(symbols[0])} if symbols else None
-        weight = 1 if symbols else 40
-        _, content = await self._api_request(
-            'GET', '/api/v3/ticker/24hr', data=data, weight=weight
-        )
-        response_data = [content] if symbols else content
-        return {
-            _from_symbol(t['symbol']): Ticker(
-                volume=Decimal(t['volume']),
-                quote_volume=Decimal(t['quoteVolume']),
-                price=Decimal(t['lastPrice']),
-            ) for t in response_data
-        }
-
-    async def map_balances(self, account: str) -> dict[str, dict[str, Balance]]:
-        result = {}
-        if account == 'spot':
-            _, content = await self._api_request(
-                'GET', '/api/v3/account', weight=10, security=_SEC_USER_DATA
-            )
-            result['spot'] = {
-                b['asset'].lower(): Balance(
-                    available=Decimal(b['free']),
-                    hold=Decimal(b['locked']),
-                )
-                for b in content['balances']
-            }
-        elif account == 'margin':
-            _, content = await self._api_request(
-                'GET', '/sapi/v1/margin/account', weight=1, security=_SEC_USER_DATA
-            )
-            result['margin'] = {
-                b['asset'].lower(): Balance(
-                    available=Decimal(b['free']),
-                    hold=Decimal(b['locked']),
-                    borrowed=Decimal(b['borrowed']),
-                    interest=Decimal(b['interest']),
-                )
-                for b in content['userAssets']
-            }
-        elif account == 'isolated':
-            # TODO: Binance also accepts a symbols param here to return only up to 5 account info.
-            # The weight is the same though, so not much benefit to using that.
-            # https://binance-docs.github.io/apidocs/spot/en/#query-isolated-margin-account-info-user_data
-            _, content = await self._api_request(
-                'GET', '/sapi/v1/margin/isolated/account', weight=1, security=_SEC_USER_DATA
-            )
-            for balances in content['assets']:
-                base_asset, quote_asset = unpack_assets(_from_symbol(balances['symbol']))
-                base_balance = balances['baseAsset']
-                quote_balance = balances['quoteAsset']
-                result[f'{base_asset}-{quote_asset}'] = {
-                    base_asset: Balance(
-                        available=Decimal(base_balance['free']),
-                        hold=Decimal(base_balance['locked']),
-                        borrowed=Decimal(base_balance['borrowed']),
-                        interest=Decimal(base_balance['interest']),
-                    ),
-                    quote_asset: Balance(
-                        available=Decimal(quote_balance['free']),
-                        hold=Decimal(quote_balance['locked']),
-                        borrowed=Decimal(quote_balance['borrowed']),
-                        interest=Decimal(quote_balance['interest']),
-                    ),
-                }
-        else:
-            raise NotImplementedError()
-        return result
-
-    @asynccontextmanager
-    async def connect_stream_balances(
-        self, account: str
-    ) -> AsyncIterator[AsyncIterable[dict[str, Balance]]]:
-        async def inner(
-            stream: AsyncIterable[dict[str, Any]]
-        ) -> AsyncIterable[dict[str, Balance]]:
-            async for data in stream:
-                result = {}
-                for balance in data['B']:
-                    result[
-                        balance['a'].lower()
-                    ] = Balance(available=Decimal(balance['f']), hold=Decimal(balance['l']))
-                yield result
-
-        # Yields only assets that are possibly changed.
-        user_data_stream = await self._get_user_data_stream(account)
-        async with user_data_stream.subscribe('outboundAccountPosition') as stream:
-            yield inner(stream)
-
-    async def get_depth(self, symbol: str) -> Depth.Snapshot:
-        # TODO: We might wanna increase that and accept higher weight.
-        LIMIT = 100
-        LIMIT_TO_WEIGHT = {
-            5: 1,
-            10: 1,
-            20: 1,
-            50: 1,
-            100: 1,
-            500: 5,
-            1000: 10,
-            5000: 50,
-        }
-        # https://github.com/binance-exchange/binance-official-api-docs/blob/master/rest-api.md#market-data-endpoints
-        _, content = await self._api_request(
-            'GET',
-            '/api/v3/depth',
-            weight=LIMIT_TO_WEIGHT[LIMIT],
-            data={
-                'limit': LIMIT,
-                'symbol': _to_http_symbol(symbol)
-            }
-        )
-        return Depth.Snapshot(
-            bids=[(Decimal(x[0]), Decimal(x[1])) for x in content['bids']],
-            asks=[(Decimal(x[0]), Decimal(x[1])) for x in content['asks']],
-            last_id=content['lastUpdateId'],
-        )
-
-    @asynccontextmanager
-    async def connect_stream_depth(self, symbol: str) -> AsyncIterator[AsyncIterable[Depth.Any]]:
-        async def inner(ws: AsyncIterable[Any]) -> AsyncIterable[Depth.Update]:
-            async for data in ws:
-                yield Depth.Update(
-                    bids=[(Decimal(m[0]), Decimal(m[1])) for m in data['b']],
-                    asks=[(Decimal(m[0]), Decimal(m[1])) for m in data['a']],
-                    first_id=data['U'],
-                    last_id=data['u']
-                )
-
-        # https://github.com/binance-exchange/binance-official-api-docs/blob/master/web-socket-streams.md#diff-depth-stream
-        url = f'/ws/{_to_ws_symbol(symbol)}@depth'
-        if self._high_precision:  # Low precision is every 1000ms.
-            url += '@100ms'
-        async with self._connect_refreshing_stream(
-            url=url, interval=12 * HOUR_SEC, name='depth', raise_on_disconnect=True
-        ) as ws:
-            yield inner(ws)
-
-    async def list_orders(self, account: str, symbol: Optional[str] = None) -> list[Order]:
-        if account not in ['spot', 'margin']:
-            if symbol is None:
-                symbol = account
-            elif symbol != account:
-                raise ValueError(f'Invalid isolated margin symbol {symbol} for account {account}')
-
-        # https://github.com/binance-exchange/binance-official-api-docs/blob/master/rest-api.md#current-open-orders-user_data
-        # https://github.com/binance-exchange/binance-official-api-docs/blob/master/margin-api.md#query-margin-accounts-open-order-user_data
-        # https://binance-docs.github.io/apidocs/spot/en/#query-margin-account-39-s-order-user_data
-        url = '/api/v3/openOrders' if account == 'spot' else '/sapi/v1/margin/openOrders'
-        # For margin:
-        # > When all symbols are returned, the number of requests counted against the rate limiter
-        # > is equal to the number of symbols currently trading on the exchange.
-        # TODO: For margin accounts, if symbol specified, the weight in GitHub docs states 10 but
-        # in binance-docs 1. Clarify!
-        # TODO: Make the margin no-symbol weight calc dynamic.
-        weight = (3 if symbol else 40) if account == 'spot' else (10 if symbol else 40)
-        data = {}
-        if symbol is not None:
-            data['symbol'] = _to_http_symbol(symbol)
-        if account not in ['spot', 'margin']:
-            data['isIsolated'] = 'TRUE'
-        _, content = await self._api_request(
-            'GET',
-            url,
-            data=data,
-            security=_SEC_USER_DATA,
-            weight=weight,
-        )
-        return [
-            Order(
-                client_id=o['clientOrderId'],
-                symbol=_from_symbol(o['symbol']),
-                price=Decimal(o['price']),
-                size=Decimal(o['origQty']),
-            ) for o in content
-        ]
-
-    @asynccontextmanager
-    async def connect_stream_orders(
-        self, account: str, symbol: str
-    ) -> AsyncIterator[AsyncIterable[OrderUpdate.Any]]:
-        async def inner(stream: AsyncIterable[dict[str, Any]]) -> AsyncIterable[OrderUpdate.Any]:
-            async for data in stream:
-                res_symbol = _from_symbol(data['s'])
-                if res_symbol != symbol:
-                    continue
-                status = _from_order_status(data['X'])
-                if status is OrderStatus.NEW:
-                    yield OrderUpdate.New(
-                        client_id=data['c'],
-                    )
-                elif status is OrderStatus.PARTIALLY_FILLED:
-                    yield OrderUpdate.Match(
-                        client_id=data['c'],
-                        fill=Fill(
-                            price=Decimal(data['L']),
-                            size=Decimal(data['l']),
-                            quote=Decimal(data['Y']),
-                            fee=Decimal(data['n']),
-                            fee_asset=data['N'].lower(),
-                        ),
-                    )
-                elif status is OrderStatus.FILLED:
-                    yield OrderUpdate.Match(
-                        client_id=data['c'],
-                        fill=Fill(
-                            price=Decimal(data['L']),
-                            size=Decimal(data['l']),
-                            quote=Decimal(data['Y']),
-                            fee=Decimal(data['n']),
-                            fee_asset=data['N'].lower(),
-                        ),
-                    )
-                    yield OrderUpdate.Done(
-                        time=data['T'],  # Transaction time.
-                        client_id=data['c'],
-                    )
-                elif status is OrderStatus.CANCELLED:
-                    # 'c' is client order id, 'C' is original client order id. 'C' is usually empty
-                    # except for when an order gets cancelled; in that case 'c' has a new value.
-                    yield OrderUpdate.Cancelled(
-                        time=data['T'],
-                        client_id=data['C'],
-                    )
-                else:
-                    raise NotImplementedError(data)
-
-        # https://github.com/binance-exchange/binance-official-api-docs/blob/master/user-data-stream.md#order-update
-        user_data_stream = await self._get_user_data_stream(account)
-        async with user_data_stream.subscribe('executionReport') as stream:
-            yield inner(stream)
-
-    async def place_order(
-        self,
-        account: str,
-        symbol: str,
-        side: Side,
-        type_: OrderType,
-        size: Optional[Decimal] = None,
-        quote: Optional[Decimal] = None,
-        price: Optional[Decimal] = None,
-        time_in_force: Optional[TimeInForce] = None,
-        client_id: Optional[str] = None,
-    ) -> OrderResult:
-        data: dict[str, Any] = {
-            'symbol': _to_http_symbol(symbol),
-            'side': _to_side(side),
-            'type': _to_order_type(type_),
-        }
-        if size is not None:
-            data['quantity'] = _to_decimal(size)
-        if quote is not None:
-            data['quoteOrderQty'] = _to_decimal(quote)
-        if price is not None:
-            data['price'] = _to_decimal(price)
-        if time_in_force is not None:
-            data['timeInForce'] = _to_time_in_force(time_in_force)
-        if client_id is not None:
-            data['newClientOrderId'] = client_id
-        if account not in ['spot', 'margin']:
-            data['isIsolated'] = 'TRUE'
-        if account == 'spot':
-            url = '/api/v3/order'
-            weight = 2
-        else:
-            url = '/sapi/v1/margin/order'
-            weight = 1
-        _, content = await self._api_request(
-            'POST', url, data=data, security=_SEC_TRADE, weight=weight
-        )
-
-        # In case of LIMIT_MARKET order, the following are not present in the response:
-        # - status
-        # - cummulativeQuoteQty
-        # - fills
-        total_quote = Decimal(q) if (q := content.get('cummulativeQuoteQty')) else Decimal('0.0')
-        return OrderResult(
-            time=content['transactTime'],
-            status=(
-                _from_order_status(status) if (status := content.get('status'))
-                else OrderStatus.NEW
-            ),
-            fills=[
-                Fill(
-                    price=(p := Decimal(f['price'])),
-                    size=(s := Decimal(f['qty'])),
-                    quote=(p * s).quantize(total_quote),
-                    fee=Decimal(f['commission']),
-                    fee_asset=f['commissionAsset'].lower()
-                ) for f in content.get('fills', [])
-            ]
-        )
-
-    async def cancel_order(
-        self,
-        account: str,
-        symbol: str,
-        client_id: str,
-    ) -> None:
-        url = '/api/v3/order' if account == 'spot' else '/sapi/v1/margin/order'
-        data = {
-            'symbol': _to_http_symbol(symbol),
-            'origClientOrderId': client_id,
-        }
-        if account not in ['spot', 'margin']:
-            data['isIsolated'] = 'TRUE'
-        await self._api_request('DELETE', url, data=data, security=_SEC_TRADE)
-
-    async def stream_historical_candles(
-        self, symbol: str, interval: int, start: int, end: int
-    ) -> AsyncIterable[Candle]:
-        limit = 1000  # Max possible candles per request.
-        binance_interval = strfinterval(interval)
-        binance_symbol = _to_http_symbol(symbol)
-        # Start 0 is a special value indicating that we try to find the earliest available candle.
-        pagination_interval = interval
-        if start == 0:
-            pagination_interval = end - start
-        for page_start, page_end in page_limit(start, end, pagination_interval, limit):
-            _, content = await self._api_request(
-                'GET',
-                '/api/v3/klines',
-                data={
-                    'symbol': binance_symbol,
-                    'interval': binance_interval,
-                    'startTime': page_start,
-                    'endTime': page_end - 1,
-                    'limit': limit
-                }
-            )
-            for c in content:
-                # Binance can return bad candles where the time does not fall within the requested
-                # interval. For example, the second candle of the following query has bad time:
-                # https://api.binance.com/api/v3/klines?symbol=ETHBTC&interval=4h&limit=10&startTime=1529971200000&endTime=1530000000000
-                yield Candle(
-                    c[0], Decimal(c[1]), Decimal(c[2]), Decimal(c[3]), Decimal(c[4]),
-                    Decimal(c[5]), True
-                )
-
-    @asynccontextmanager
-    async def connect_stream_candles(
-        self, symbol: str, interval: int
-    ) -> AsyncIterator[AsyncIterable[Candle]]:
-        # Binance disconnects a websocket connection every 24h. Therefore, we reconnect every 12h.
-        # Note that two streams will send events with matching evt_times.
-        # This can be used to switch from one stream to another and avoiding the edge case where
-        # we miss out on the very last update to a candle.
-
-        async def inner(ws: AsyncIterable[Any]) -> AsyncIterable[Candle]:
-            async for data in ws:
-                c = data['k']
-                yield Candle(
-                    c['t'], Decimal(c['o']), Decimal(c['h']), Decimal(c['l']), Decimal(c['c']),
-                    Decimal(c['v']), c['x']
-                )
-
-        async with self._connect_refreshing_stream(
-            url=f'/ws/{_to_ws_symbol(symbol)}@kline_{strfinterval(interval)}',
-            interval=12 * HOUR_SEC,
-            name='candles',
-            raise_on_disconnect=True
-        ) as ws:
-            yield inner(ws)
-
-    async def stream_historical_trades(
-        self, symbol: str, start: int, end: int
-    ) -> AsyncIterable[Trade]:
-        # Aggregated trades. This means trades executed at the same time, same price and as part of
-        # the same order will be aggregated by summing their size.
-        batch_start = start
-        payload: dict[str, Any] = {
-            'symbol': _to_http_symbol(symbol),
-        }
-        while True:
-            batch_end = batch_start + HOUR_MS
-            payload['startTime'] = batch_start
-            payload['endTime'] = min(batch_end, end) - 1  # Inclusive.
-
-            time = None
-
-            _, content = await self._api_request('GET', '/api/v3/aggTrades', data=payload)
-            for t in content:
-                time = t['T']
-                assert time < end
-                yield Trade(
-                    id=t['a'],
-                    time=time,
-                    price=Decimal(t['p']),
-                    size=Decimal(t['q']),
-                )
-            batch_start = time + 1 if time is not None else batch_end
-            if batch_start >= end:
-                break
-
-    @asynccontextmanager
-    async def connect_stream_trades(self, symbol: str) -> AsyncIterator[AsyncIterable[Trade]]:
-        async def inner(ws: AsyncIterable[Any]) -> AsyncIterable[Trade]:
-            async for data in ws:
-                yield Trade(
-                    id=data['a'],
-                    time=data['T'],
-                    price=Decimal(data['p']),
-                    size=Decimal(data['q']),
-                )
-
-        # https://github.com/binance-exchange/binance-official-api-docs/blob/master/web-socket-streams.md#trade-streams
-        async with self._connect_refreshing_stream(
-            url=f'/ws/{_to_ws_symbol(symbol)}@trade', interval=12 * HOUR_SEC, name='trade',
-            raise_on_disconnect=True
-        ) as ws:
-            yield inner(ws)
-
-    async def transfer(
-        self, asset: str, size: Decimal, from_account: str, to_account: str
-    ) -> None:
-        if from_account in ['spot', 'margin'] and to_account in ['spot', 'margin']:
-            assert from_account != to_account
-            await self._api_request(
-                'POST',
-                '/sapi/v1/margin/transfer',
-                data={
-                    'asset': _to_asset(asset),
-                    'amount': _to_decimal(size),
-                    'type': 1 if to_account == 'margin' else 2,
-                },
-                security=_SEC_MARGIN,
-            )
-        else:
-            assert from_account != 'margin' and to_account != 'margin'
-            assert from_account == 'spot' or to_account == 'spot'
-            to_spot = to_account == 'spot'
-            await self._api_request(
-                'POST',
-                '/sapi/v1/margin/isolated/transfer',
-                data={
-                    'asset': _to_asset(asset),
-                    'symbol': _to_http_symbol(from_account if to_spot else to_account),
-                    'transFrom': 'ISOLATED_MARGIN' if to_spot else 'SPOT',
-                    'transTo': 'SPOT' if to_spot else 'ISOLATED_MARGIN',
-                    'amount': _to_decimal(size),
-                },
-                security=_SEC_MARGIN,
-            )
-
-    async def borrow(self, asset: str, size: Decimal, account) -> None:
-        assert account != 'spot'
-        data = {
-            'asset': _to_asset(asset),
-            'amount': _to_decimal(size),
-        }
-        if account != 'margin':
-            data['isIsolated'] = 'TRUE'
-            data['symbol'] = _to_http_symbol(account)
-        await self._api_request(
-            'POST',
-            '/sapi/v1/margin/loan',
-            data=data,
-            security=_SEC_MARGIN,
-        )
-
-    async def repay(self, asset: str, size: Decimal, account: str) -> None:
-        assert account != 'spot'
-        data = {
-            'asset': _to_asset(asset),
-            'amount': _to_decimal(size),
-        }
-        if account != 'margin':
-            data['isIsolated'] = 'TRUE'
-            data['symbol'] = _to_http_symbol(account)
-        await self._api_request(
-            'POST',
-            '/sapi/v1/margin/repay',
-            data=data,
-            security=_SEC_MARGIN,
-        )
-
-    async def get_max_borrowable(self, asset: str, account: str) -> Decimal:
-        assert account != 'spot'
-        data = {'asset': _to_asset(asset)}
-        if account != 'margin':
-            data['isolatedSymbol'] = _to_http_symbol(account)
-        _, content = await self._api_request(
-            'GET',
-            '/sapi/v1/margin/maxBorrowable',
-            data=data,
-            security=_SEC_USER_DATA,
-            weight=5,
-        )
-        return Decimal(content['amount'])
-
-    async def get_max_transferable(self, asset: str, account: str) -> Decimal:
-        assert account != 'spot'
-        data = {'asset': _to_asset(asset)}
-        if account != 'margin':
-            data['isolatedSymbol'] = _to_http_symbol(account)
-        _, content = await self._api_request(
-            'GET',
-            '/sapi/v1/margin/maxTransferable',
-            data=data,
-            security=_SEC_USER_DATA,
-            weight=5,
-        )
-        return Decimal(content['amount'])
-
-    async def create_account(self, account: str) -> None:
-        assert account not in ['spot', 'margin']
-        base_asset, quote_asset = unpack_assets(account)
-        await self._api_request(
-            'POST',
-            '/sapi/v1/margin/isolated/create',
-            data={
-                'base': _to_asset(base_asset),
-                'quote': _to_asset(quote_asset),
-            },
-            security=_SEC_USER_DATA,
-        )
-
-    async def convert_dust(self, assets: list[str]) -> None:
-        await self._api_request(
-            'POST',
-            '/sapi/v1/asset/dust',
-            data=MultiDict([('asset', _to_asset(a)) for a in assets]),
-            security=_SEC_USER_DATA,
-        )
-
-    async def _list_symbols(self, isolated: bool = False) -> list[str]:
-        _, content = await self._api_request(
-            'GET',
-            f'/sapi/v1/margin{"/isolated" if isolated else ""}/allPairs',
-            security=_SEC_USER_DATA,
-        )
-        return [_from_symbol(s['symbol']) for s in content]
-
-    async def list_open_accounts(self) -> list[str]:
-        _, content = await self._api_request(
-            'GET', '/sapi/v1/margin/isolated/account', security=_SEC_USER_DATA
-        )
-        return ['spot', 'margin'] + [_from_symbol(b['symbol']) for b in content['assets']]
-
-    async def list_deposit_history(self, end: Optional[int] = None):
-        # Does not support FIAT.
-        end = time_ms() if end is None else end
-        tasks = []
-        for page_start, page_end in page(_BINANCE_START, end, DAY_MS * 90):
-            tasks.append(self._api_request(
-                'GET',
-                '/sapi/v1/capital/deposit/hisrec',
-                data={
-                    'startTime': page_start,
-                    'endTime': page_end - 1,
-                },
-                security=_SEC_USER_DATA,
-            ))
-        results = await asyncio.gather(*tasks)
-        return [record for _, content in results for record in content]
-
-    async def list_withdraw_history(self, end: Optional[int] = None):
-        # Does not support FIAT.
-        end = time_ms() if end is None else end
-        tasks = []
-        for page_start, page_end in page(_BINANCE_START, end, DAY_MS * 90):
-            tasks.append(self._api_request(
-                'GET',
-                '/sapi/v1/capital/withdraw/history',
-                data={
-                    'startTime': page_start,
-                    'endTime': page_end - 1,
-                },
-                security=_SEC_USER_DATA,
-            ))
-        results = await asyncio.gather(*tasks)
-        return [record for _, content in results for record in content]
-
->>>>>>> 8cf0fb6a
     async def _api_request(
         self,
         method: str,
@@ -1290,7 +545,7 @@
         # https://github.com/binance-exchange/binance-official-api-docs/blob/master/user-data-stream.md#create-a-listenkey
         data = {}
         if self._account not in ['spot', 'margin']:
-            data['symbol'] = _to_http_symbol(self._account)
+            data['symbol'] = to_http_symbol(self._account)
         return await self._binance._api_request(
             'POST',
             self._base_url,
@@ -1310,7 +565,7 @@
         # https://github.com/binance-exchange/binance-official-api-docs/blob/master/user-data-stream.md#pingkeep-alive-a-listenkey
         data = {'listenKey': listen_key}
         if self._account not in ['spot', 'margin']:
-            data['symbol'] = _to_http_symbol(self._account)
+            data['symbol'] = to_http_symbol(self._account)
         return await self._binance._api_request(
             'PUT',
             self._base_url,
@@ -1370,51 +625,4 @@
         split_index = math.ceil(len(symbol) / 2)
         base = symbol[:split_index]
         quote = symbol[split_index:]
-    return f'{base.lower()}-{quote.lower()}'
-
-
-def _to_side(side: Side) -> str:
-    return {
-        Side.BUY: 'BUY',
-        Side.SELL: 'SELL',
-    }[side]
-
-
-def _to_order_type(type_: OrderType) -> str:
-    return {
-        OrderType.MARKET: 'MARKET',
-        OrderType.LIMIT: 'LIMIT',
-        # OrderType.STOP_LOSS: 'STOP_LOSS',
-        # OrderType.STOP_LOSS_LIMIT: 'STOP_LOSS_LIMIT',
-        # OrderType.TAKE_PROFIT: 'TAKE_PROFIT',
-        # OrderType.TAKE_PROFIT_LIMIT: 'TAKE_PROFIT_LIMIT',
-        OrderType.LIMIT_MAKER: 'LIMIT_MAKER',
-    }[type_]
-
-
-def _to_time_in_force(time_in_force: TimeInForce) -> str:
-    return {
-        TimeInForce.GTC: 'GTC',
-        TimeInForce.IOC: 'IOC',
-        TimeInForce.FOK: 'FOK',
-        # TimeInForce.GTT: 'GTT',
-    }[time_in_force]
-
-
-def _from_order_status(status: str) -> OrderStatus:
-    status_map = {
-        'NEW': OrderStatus.NEW,
-        'PARTIALLY_FILLED': OrderStatus.PARTIALLY_FILLED,
-        'FILLED': OrderStatus.FILLED,
-        'CANCELED': OrderStatus.CANCELLED
-    }
-    mapped_status = status_map.get(status)
-    if not mapped_status:
-        raise NotImplementedError(f'Handling of status {status} not implemented')
-    return mapped_status
-
-
-def _to_decimal(value: Decimal) -> str:
-    # Converts from scientific notation.
-    # 6.4E-7 -> 0.0000_0064
-    return f'{value:f}'+    return f'{base.lower()}-{quote.lower()}'