--- conflicted
+++ resolved
@@ -189,172 +189,6 @@
             self._clock.__aexit__(exc_type, exc, tb),
         )
         await self._session.__aexit__(exc_type, exc, tb)
-
-<<<<<<< HEAD
-=======
-    def map_candle_intervals(self) -> dict[int, int]:
-        return {
-            60000: 0,  # 1m
-            180000: 0,  # 3m
-            300000: 0,  # 5m
-            900000: 0,  # 15m
-            1800000: 0,  # 30m
-            3600000: 0,  # 1h
-            7200000: 0,  # 2h
-            14400000: 0,  # 4h
-            21600000: 0,  # 6h
-            28800000: 0,  # 8h
-            43200000: 0,  # 12h
-            86400000: 0,  # 1d
-            259200000: 0,  # 3d
-            604800000: 345600000,  # 1w 4d
-            2629746000: 2541726000,  # 1M 4w1d10h2m6s
-        }
-
-    async def get_exchange_info(self) -> ExchangeInfo:
-        # https://github.com/binance-exchange/binance-official-api-docs/blob/master/wapi-api.md#trade-fee-user_data
-        # https://github.com/binance-exchange/binance-official-api-docs/blob/master/rest-api.md#exchange-information
-        fees_ret, filters_ret, isolated_pairs, margin_ret, isolated_ret = await asyncio.gather(
-            self._api_request('GET', '/sapi/v1/asset/tradeFee', security=_SEC_USER_DATA),
-            self._api_request('GET', '/api/v3/exchangeInfo'),
-            self._list_symbols(isolated=True),
-            self._request_json(
-                method='GET',
-                url='https://www.binance.com/gateway-api/v1/friendly/margin/vip/spec/list-all',
-            ),
-            self._request_json(
-                method='GET',
-                url='https://www.binance.com/gateway-api/v1/public/isolated-margin/pair/vip-level',
-            ),
-        )
-        _, fees_content = fees_ret
-        _, filters_content = filters_ret
-        _, margin_content = margin_ret
-        _, isolated_content = isolated_ret
-
-        # Process fees.
-        fees = {
-            _from_symbol(fee['symbol']):
-            Fees(maker=Decimal(fee['makerCommission']), taker=Decimal(fee['takerCommission']))
-            for fee in fees_content
-        }
-
-        # Process borrow info.
-        # The data below is not available through official Binance API. We can get borrow limit but
-        # there is no way to get interest rate.
-        borrow_info = {
-            'margin': {
-                a['assetName'].lower(): BorrowInfo(
-                    daily_interest_rate=Decimal(s['dailyInterestRate']),
-                    limit=Decimal(s['borrowLimit']),
-                ) for a, s in ((a, a['specs'][0]) for a in margin_content['data'])
-            },
-        }
-        for p in isolated_content['data']:
-            base = p['base']
-            base_asset = base['assetName'].lower()
-            quote = p['quote']
-            quote_asset = quote['assetName'].lower()
-
-            base_levels = base['levelDetails']
-            if len(base_levels) == 0:
-                _log.info(
-                    f'no isolated margin borrow info for {base_asset}-{quote_asset} '
-                    f'{base_asset} asset'
-                )
-                continue
-            base_details = base_levels[0]
-
-            quote_levels = quote['levelDetails']
-            if len(quote_levels) == 0:
-                _log.info(
-                    f'no isolated margin borrow info for {base_asset}-{quote_asset} '
-                    f'{quote_asset} asset'
-                )
-                continue
-            quote_details = quote_levels[0]
-
-            borrow_info[f'{base_asset}-{quote_asset}'] = {
-                base_asset: BorrowInfo(
-                    daily_interest_rate=Decimal(base_details['interestRate']),
-                    limit=Decimal(base_details['maxBorrowable']),
-                ),
-                quote_asset: BorrowInfo(
-                    daily_interest_rate=Decimal(quote_details['interestRate']),
-                    limit=Decimal(quote_details['maxBorrowable']),
-                ),
-            }
-
-        # Process symbol info.
-        isolated_pairs_set = set(isolated_pairs)
-        filters = {}
-        for symbol_info in filters_content['symbols']:
-            for f in symbol_info['filters']:
-                t = f['filterType']
-                if t == 'PRICE_FILTER':
-                    price = f
-                elif t == 'PERCENT_PRICE':
-                    percent_price = f
-                elif t == 'LOT_SIZE':
-                    lot_size = f
-                elif t == 'MIN_NOTIONAL':
-                    min_notional = f
-            assert all((price, percent_price, lot_size, min_notional))
-
-            symbol = f"{symbol_info['baseAsset'].lower()}-{symbol_info['quoteAsset'].lower()}"
-            filters[symbol] = Filters(
-                price=Price(
-                    min=Decimal(price['minPrice']),
-                    max=Decimal(price['maxPrice']),
-                    step=Decimal(price['tickSize'])
-                ),
-                percent_price=PercentPrice(
-                    multiplier_up=Decimal(percent_price['multiplierUp']),
-                    multiplier_down=Decimal(percent_price['multiplierDown']),
-                    avg_price_period=percent_price['avgPriceMins'] * MIN_MS
-                ),
-                size=Size(
-                    min=Decimal(lot_size['minQty']),
-                    max=Decimal(lot_size['maxQty']),
-                    step=Decimal(lot_size['stepSize'])
-                ),
-                min_notional=MinNotional(
-                    min_notional=Decimal(min_notional['minNotional']),
-                    apply_to_market=min_notional['applyToMarket'],
-                    avg_price_period=percent_price['avgPriceMins'] * MIN_MS
-                ),
-                base_precision=symbol_info['baseAssetPrecision'],
-                quote_precision=symbol_info['quoteAssetPrecision'],
-                spot='SPOT' in symbol_info['permissions'],
-                cross_margin='MARGIN' in symbol_info['permissions'],
-                isolated_margin=(symbol in isolated_pairs_set) and (symbol in borrow_info),
-            )
-
-        return ExchangeInfo(
-            assets={'__all__': AssetInfo(precision=8)},
-            fees=fees,
-            filters=filters,
-            borrow_info=borrow_info,
-        )
-
->>>>>>> 38747eba
-    async def map_tickers(self, symbols: list[str] = []) -> dict[str, Ticker]:
-        if len(symbols) > 1:
-            raise NotImplementedError()
-
-        data = {'symbol': _to_http_symbol(symbols[0])} if symbols else None
-        weight = 1 if symbols else 40
-        _, content = await self._api_request(
-            'GET', '/api/v3/ticker/24hr', data=data, weight=weight
-        )
-        response_data = [content] if symbols else content
-        return {
-            _from_symbol(t['symbol']): Ticker(
-                volume=Decimal(t['volume']),
-                quote_volume=Decimal(t['quoteVolume']),
-                price=Decimal(t['lastPrice']),
-            ) for t in response_data
-        }
 
     async def map_balances(self, account: str) -> dict[str, dict[str, Balance]]:
         result = {}
@@ -769,31 +603,6 @@
         )
         return ['spot', 'margin'] + [_from_symbol(b['symbol']) for b in content['assets']]
 
-    async def _wapi_request(
-        self,
-        method: str,
-        url: str,
-        weight: int = 1,
-        data: Optional[Any] = None,
-        security: int = _SEC_NONE,
-    ) -> tuple[ClientResponse, Any]:
-        res, content = await self._request(
-            method=method,
-            url=url,
-            weight=weight,
-            data=data,
-            security=security,
-        )
-        if not content.get('success'):
-            # There's no error code in this response to figure out whether it's a timestamp issue.
-            # We could look it up from the message, but currently just assume that is the case
-            # always.
-            _log.warning(f'received error: {content["msg"]}; syncing clock before exc')
-            self._clock.clear()
-            raise ExchangeException(content['msg'])
-        res.raise_for_status()
-        return res, content
-
     async def _api_request(
         self,
         method: str,
