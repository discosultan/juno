--- conflicted
+++ resolved
@@ -18,11 +18,7 @@
     can_stream_candles: bool = False
     can_list_all_tickers: bool = False  # Accepts empty symbols filter to retrieve all tickers.
     can_margin_trade: bool = False
-<<<<<<< HEAD
-    can_place_order_market_quote: bool  # Whether market order accepts quote param.
-=======
     can_place_order_market_quote: bool = False  # Whether market order accepts quote param.
->>>>>>> 10a41c13
 
     @abstractmethod
     async def get_exchange_info(self) -> ExchangeInfo:
