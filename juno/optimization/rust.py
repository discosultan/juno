--- conflicted
+++ resolved
@@ -15,12 +15,8 @@
 from juno import Candle, Fees, Filters, Interval
 from juno.components import Chandler, Informant
 from juno.strategies import MAMACX, Strategy
-<<<<<<< HEAD
 from juno.time import DAY_MS
-from juno.trading import Statistics
-=======
-from juno.trading import MissedCandlePolicy
->>>>>>> bb4ffde1
+from juno.trading import MissedCandlePolicy, Statistics
 from juno.typing import ExcType, ExcValue, Traceback, get_input_type_hints
 from juno.utils import home_path
 
