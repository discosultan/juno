import asyncio
import logging
import math
import random
import sys
from decimal import Decimal
from functools import partial
from itertools import product
from typing import Any, Dict, List, NamedTuple, Optional, Tuple, Type

from deap import algorithms, base, creator, tools

from juno import Candle, InsufficientBalance, Interval, Timestamp, strategies
from juno.asyncio import list_async
from juno.components import Chandler, Informant
from juno.math import Choice, Constraint, ConstraintChoice, Constant, Uniform, floor_multiple
from juno.strategies import Strategy
<<<<<<< HEAD
from juno.time import DAY_MS, strfinterval, time_ms
from juno.trading import (
    MissedCandlePolicy, Trader, get_benchmark_statistics, get_portfolio_statistics
)
=======
from juno.time import strfinterval, strfspan, time_ms
from juno.trading import MissedCandlePolicy, Trader
>>>>>>> b6a2e287
from juno.typing import get_input_type_hints
from juno.utils import get_module_type, flatten, format_attrs_as_json

from . import tools as juno_tools
from .solver import Solver, SolverResult

_log = logging.getLogger(__name__)

_missed_candle_policy_constraint = Choice([
    MissedCandlePolicy.IGNORE,
    MissedCandlePolicy.RESTART,
    MissedCandlePolicy.LAST,
])
_trailing_stop_constraint = ConstraintChoice([
    Constant(Decimal('0.0')),
    Uniform(Decimal('0.0001'), Decimal('0.9999')),
])


class Optimizer:
    def __init__(
        self,
        solver: Solver,
        chandler: Chandler,
        informant: Informant,
        exchange: str,
        start: Timestamp,
        quote: Decimal,
        strategy: str,
        symbols: Optional[List[str]] = None,
        intervals: Optional[List[Interval]] = None,
        end: Optional[Timestamp] = None,
        missed_candle_policy: Optional[MissedCandlePolicy] = MissedCandlePolicy.IGNORE,
        trailing_stop: Optional[Decimal] = Decimal('0.0'),
        population_size: int = 50,
        max_generations: int = 1000,
        mutation_probability: Decimal = Decimal('0.2'),
        seed: Optional[int] = None,
        verbose: bool = False,
    ) -> None:
        now = time_ms()

        if end is None:
            end = now

        # We normalize `start` and `end` later to take all potential intervals into account.

        assert end <= now
        assert end > start
        assert quote > 0

        assert symbols is None or len(symbols) > 0
        assert intervals is None or len(intervals) > 0

        if seed is None:
            seed = random.randrange(sys.maxsize)

        _log.info(f'randomizer seed ({seed})')

        self.solver = solver
        self.chandler = chandler
        self.informant = informant
        self.exchange = exchange
        self.symbols = symbols
        self.intervals = intervals
        self.start = start
        self.quote = quote
        self.strategy = strategy
        self.end = end
        self.missed_candle_policy = missed_candle_policy
        self.trailing_stop = trailing_stop
        self.population_size = population_size
        self.max_generations = max_generations
        self.mutation_probability = mutation_probability
        self.seed = seed
        self.verbose = verbose

        self.result = OptimizationResult()

    async def run(self) -> None:
        symbols = self.informant.list_symbols(self.exchange, self.symbols)
        intervals = self.informant.list_candle_intervals(self.exchange, self.intervals)

        btc_fiat_symbol = 'btc-eur'
        btc_fiat_exchanges = self.informant.list_exchanges_supporting_symbol(btc_fiat_symbol)

        if len(btc_fiat_exchanges) == 0:
            _log.warning(f'no exchange with fiat symbol {btc_fiat_symbol} found; skipping '
                         'calculating further statistics')
            return

        btc_fiat_exchange = btc_fiat_exchanges[0]

        candles: Dict[Tuple[str, int], List[Candle]] = {}
        candle_tasks = []

        candle_tasks.append(
            self._fetch_candles(candles, btc_fiat_exchange, btc_fiat_symbol, DAY_MS)
        )
        # We also include daily candles regardless of config for analysation purposes.
        fetch_intervals = intervals if DAY_MS in intervals else intervals + [DAY_MS]
        for symbol, interval in product(symbols, fetch_intervals):
            candle_tasks.append(self._fetch_candles(candles, self.exchange, symbol, interval))
        await asyncio.gather(*candle_tasks)

        for (s, i), v in ((k, v) for k, v in candles.items() if len(v) > 0):
            # TODO: Exclude from optimization.
            _log.warning(f'no {s} {strfinterval(i)} candles found between '
                         f'{strfspan(self.start, self.end)}')

        fees_filters = {s: self.informant.get_fees_filters(self.exchange, s) for s in symbols}

        # Prepare benchmark stats.
        benchmark_stats = get_benchmark_statistics(candles[('btc-eur', DAY_MS)])

        # NB! We cannot initialize a new randomizer here if we keep using DEAP's internal
        # algorithms for mutation, crossover, selection. These algos are using the random module
        # directly and we have not way to pass our randomizer in. Hence we send the random
        # module directly.
        # random = Random(self.seed)  # <-- Don't do this! Or do but use all custom operators.
        random.seed(self.seed)

        strategy_type = get_module_type(strategies, self.strategy)

        # Objectives.
        objectives = [w for _, w in SolverResult.meta(include_disabled=False).values()]
        creator.create('FitnessMulti', base.Fitness, weights=objectives)
        creator.create('Individual', list, fitness=creator.FitnessMulti)

        toolbox = base.Toolbox()

        # Initialization.
        attrs = [
            _build_attr(symbols, Choice(symbols), random),
            _build_attr(intervals, Choice(intervals), random),
            _build_attr(self.missed_candle_policy, _missed_candle_policy_constraint, random),
            _build_attr(self.trailing_stop, _trailing_stop_constraint, random),
            *(partial(c.random, random) for c in strategy_type.meta.constraints.values())
        ]
        toolbox.register('strategy_args', lambda: (a() for a in attrs))
        toolbox.register(
            'individual', tools.initIterate, creator.Individual, toolbox.strategy_args
        )
        toolbox.register('population', tools.initRepeat, list, toolbox.individual)

        # Operators.

        indpb = 1.0 / len(attrs)

        # eta - Crowding degree of the crossover. A high eta will produce children resembling to
        # their parents, while a small eta will produce solutions much more different.

        # toolbox.register('mate', tools.tools.cxSimulatedBinaryBounded, low=BOUND_LOW,
        #                  up=BOUND_UP, eta=20.0)
        toolbox.register('mate', tools.cxUniform, indpb=indpb)
        # toolbox.register('mutate', tools.mutPolynomialBounded, low=BOUND_LOW, up=BOUND_UP,
        #                  eta=20.0, indpb=1.0 / NDIM)
        toolbox.register('mutate', juno_tools.mut_individual, attrs=attrs, indpb=indpb)
        toolbox.register('select', tools.selNSGA2)

        def evaluate(ind: List[Any]) -> SolverResult:
            return self.solver.solve(
                candles[('btc-eur', DAY_MS)],
                candles[(ind[0], DAY_MS)],
                benchmark_stats,
                strategy_type,
                self.quote,
                candles[(ind[0], ind[1])],
                *fees_filters[ind[0]],
                *flatten(ind)
            )

            # best_args = list(flatten(hall[0]))
            # best_result = self.solver.solve(
            #     strategy_type,
            #     self.quote,
            #     candles[(best_args[0], best_args[1])],
            #     *fees_filters[best_args[0]],
            #     *best_args
            # )

        toolbox.register('evaluate', evaluate)

        toolbox.population_size = self.population_size
        toolbox.max_generations = self.max_generations
        toolbox.mutation_probability = self.mutation_probability

        pop = toolbox.population(n=toolbox.population_size)
        pop = toolbox.select(pop, len(pop))

        hall = tools.HallOfFame(1)

        _log.info('evolving')
        evolve_start = time_ms()

        # Returns the final population and logbook with the statistics of the evolution.
        final_pop, stat = await asyncio.get_running_loop().run_in_executor(
            None, partial(
                algorithms.eaMuPlusLambda,
                pop,
                toolbox,
                mu=toolbox.population_size,
                lambda_=toolbox.population_size,
                cxpb=Decimal('1.0') - toolbox.mutation_probability,
                mutpb=toolbox.mutation_probability,
                stats=None,
                ngen=toolbox.max_generations,
                halloffame=hall,
                verbose=self.verbose,
            )
        )

        _log.info(f'evolution finished in {strfinterval(time_ms() - evolve_start)}')

        best_args = list(flatten(hall[0]))
        best_result = self.solver.solve(
            candles[('btc-eur', DAY_MS)],
            candles[(best_args[0], DAY_MS)],
            benchmark_stats,
            strategy_type,
            self.quote,
            candles[(best_args[0], best_args[1])],
            *fees_filters[best_args[0]],
            *best_args
        )
        self.result = OptimizationResult(
            symbol=best_args[0],
            interval=best_args[1],
            missed_candle_policy=best_args[2],
            trailing_stop=best_args[3],
            strategy_config=_output_as_strategy_config(strategy_type, best_args[4:]),
            result=best_result,
        )

        # Validate our results by running a backtest in actual trader to ensure correctness.
        solver_name = type(self.solver).__name__.lower()
        _log.info(
            f'validating {solver_name} solver result with best args against actual trader'
        )
        trader = Trader(
            chandler=self.chandler,
            informant=self.informant,
            exchange=self.exchange,
            symbol=self.result.symbol,
            interval=self.result.interval,
            start=floor_multiple(self.start, self.result.interval),
            end=floor_multiple(self.end, self.result.interval),
            quote=self.quote,
            new_strategy=lambda: strategy_type(**self.result.strategy_config),
            missed_candle_policy=self.result.missed_candle_policy,
            trailing_stop=self.result.trailing_stop,
            adjust_start=False,
        )
        try:
            await trader.run()
        except InsufficientBalance:
            pass
        validation_result = SolverResult.from_trading_summary(
            trader.summary,
            get_portfolio_statistics(
                benchmark_stats,
                candles[('btc-eur', DAY_MS)],
                candles[(self.result.symbol, DAY_MS)],
                self.result.symbol,
                trader.summary
            )
        )
        if not _isclose(validation_result, best_result):
            raise Exception(
                f'Optimizer results differ for input {self.result} between trader and '
                f'{solver_name} solver:\n{format_attrs_as_json(validation_result)}'
                f'\n{format_attrs_as_json(best_result)}'
            )

    async def _fetch_candles(self, candles, exchange, symbol, interval):
        candles[(symbol, interval)] = await list_async(
            self.chandler.stream_candles(
                exchange, symbol, interval, floor_multiple(self.start, interval),
                floor_multiple(self.end, interval)
            )
        )


def _build_attr(target: Optional[Any], constraint: Constraint, random: Any) -> Any:
    if target is None or isinstance(target, list) and len(target) > 1:
        def get_random() -> Any:
            return constraint.random(random)  # type: ignore
        return get_random
    else:
        value = target[0] if isinstance(target, list) else target

        def get_constant() -> Any:
            return value
        return get_constant


class OptimizationResult(NamedTuple):
    symbol: str = ''
    interval: Interval = 0
    missed_candle_policy: MissedCandlePolicy = MissedCandlePolicy.IGNORE
    trailing_stop: Decimal = Decimal('0.0')
    strategy_config: Dict[str, Any] = {}
    result: SolverResult = SolverResult()


def _output_as_strategy_config(strategy_type: Type[Strategy],
                               strategy_args: List[Any]) -> Dict[str, Any]:
    strategy_config = {}
    for key, value in zip(get_input_type_hints(strategy_type.__init__).keys(), strategy_args):
        strategy_config[key] = value
    return strategy_config


def _isclose(a: Tuple[Any, ...], b: Tuple[Any, ...]) -> bool:
    isclose = True
    for aval, bval in zip(a, b):
        if isinstance(aval, Decimal):
            isclose = isclose and math.isclose(aval, bval, rel_tol=Decimal('1e-7'))
        elif isinstance(aval, float):
            isclose = isclose and math.isclose(aval, bval, rel_tol=1e-7)
        else:
            isclose = isclose and aval == bval
    return isclose<|MERGE_RESOLUTION|>--- conflicted
+++ resolved
@@ -15,15 +15,10 @@
 from juno.components import Chandler, Informant
 from juno.math import Choice, Constraint, ConstraintChoice, Constant, Uniform, floor_multiple
 from juno.strategies import Strategy
-<<<<<<< HEAD
-from juno.time import DAY_MS, strfinterval, time_ms
+from juno.time import DAY_MS, strfinterval, strfspan, time_ms
 from juno.trading import (
     MissedCandlePolicy, Trader, get_benchmark_statistics, get_portfolio_statistics
 )
-=======
-from juno.time import strfinterval, strfspan, time_ms
-from juno.trading import MissedCandlePolicy, Trader
->>>>>>> b6a2e287
 from juno.typing import get_input_type_hints
 from juno.utils import get_module_type, flatten, format_attrs_as_json
 
