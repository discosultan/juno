import asyncio
import logging
import math
import sys
from decimal import Decimal
from functools import partial
from itertools import product
from random import Random, randrange
from typing import Any, Dict, List, NamedTuple, Optional, Tuple, Type

from deap import base, creator, tools

from juno import Candle, InsufficientBalance, Interval, Timestamp
from juno.components import Chandler, Informant, Prices
from juno.math import Choice, Constant, Constraint, ConstraintChoice, Uniform, floor_multiple
from juno.strategies import Strategy
from juno.time import DAY_MS, strfinterval, strfspan, time_ms
from juno.trading import (
    MissedCandlePolicy, Statistics, Trader, get_benchmark_statistics, get_portfolio_statistics
)
from juno.typing import get_input_type_hints
from juno.utils import flatten, format_attrs_as_json, unpack_symbol

from .deap import cx_uniform, ea_mu_plus_lambda, mut_individual
from .solver import Solver, SolverResult

_log = logging.getLogger(__name__)

_missed_candle_policy_constraint = Choice([
    MissedCandlePolicy.IGNORE,
    MissedCandlePolicy.RESTART,
    MissedCandlePolicy.LAST,
])
_trailing_stop_constraint = ConstraintChoice([
    Constant(Decimal('0.0')),
    Uniform(Decimal('0.0001'), Decimal('0.9999')),
])


class OptimizationResult(NamedTuple):
    symbol: str = ''
    interval: Interval = 0
    missed_candle_policy: MissedCandlePolicy = MissedCandlePolicy.IGNORE
    trailing_stop: Decimal = Decimal('0.0')
    strategy_config: Dict[str, Any] = {}
    result: SolverResult = SolverResult()


class Optimizer:
    def __init__(
        self,
        solver: Solver,
        chandler: Chandler,
        informant: Informant,
        prices: Prices,
        exchange: str,
        start: Timestamp,
        quote: Decimal,
        strategy_type: Type[Strategy],
        symbols: Optional[List[str]] = None,
        intervals: Optional[List[Interval]] = None,
        end: Optional[Timestamp] = None,
        missed_candle_policy: Optional[MissedCandlePolicy] = MissedCandlePolicy.IGNORE,
        trailing_stop: Optional[Decimal] = Decimal('0.0'),
        population_size: int = 50,
        max_generations: int = 1000,
        mutation_probability: Decimal = Decimal('0.2'),
        seed: Optional[int] = None,
        verbose: bool = False,
    ) -> None:
        now = time_ms()

        if end is None:
            end = now

        # We normalize `start` and `end` later to take all potential intervals into account.

        assert end <= now
        assert end > start
        assert quote > 0

        assert symbols is None or len(symbols) > 0
        assert intervals is None or len(intervals) > 0

        if seed is None:
            seed = randrange(sys.maxsize)

        _log.info(f'randomizer seed ({seed})')

        self.solver = solver
        self.chandler = chandler
        self.informant = informant
        self.prices = prices
        self.exchange = exchange
        self.symbols = symbols
        self.intervals = intervals
        self.start = start
        self.quote = quote
        self.strategy_type = strategy_type
        self.end = end
        self.missed_candle_policy = missed_candle_policy
        self.trailing_stop = trailing_stop
        self.population_size = population_size
        self.max_generations = max_generations
        self.mutation_probability = mutation_probability
        self.seed = seed
        self.verbose = verbose

        self.result = OptimizationResult()

    async def run(self) -> None:
        symbols = self.informant.list_symbols(self.exchange, self.symbols)
        intervals = self.informant.list_candle_intervals(self.exchange, self.intervals)

        daily_fiat_candles = await self.prices.map_daily_fiat_prices(
            {a for s in symbols for a in unpack_symbol(s)}, self.start, self.end
        )

        candles: Dict[Tuple[str, int], List[Candle]] = {}

        async def assign(symbol: str, interval: int) -> None:
            candles[(symbol, interval)] = await self.chandler.list_candles(
                self.exchange, symbol, interval, floor_multiple(self.start, interval),
                floor_multiple(self.end, interval)
            )
        # Fetch candles for backtesting.
        await asyncio.gather(*(assign(s, i) for s, i in product(symbols, intervals)))

<<<<<<< HEAD
        base_fiat_daily_prices: Dict[str, List[Decimal]] = {}
        quote_fiat_daily_candles = candles[('btc-eur', DAY_MS, True)]
        for s in symbols:
            base_fiat_daily_prices[s] = [
                qb.close * bf.close for qb, bf in zip(
                    candles[(s, DAY_MS, True)],
                    quote_fiat_daily_candles
                )
            ]

        for (s, i, _f), _v in ((k, v) for k, v in candles.items() if len(v) == 0):
=======
        for (s, i), _v in ((k, v) for k, v in candles.items() if len(v) == 0):
>>>>>>> 25fbe7bf
            # TODO: Exclude from optimization.
            _log.warning(f'no {s} {strfinterval(i)} candles found between '
                         f'{strfspan(self.start, self.end)}')

        fees_filters = {s: self.informant.get_fees_filters(self.exchange, s) for s in symbols}

        # Prepare benchmark stats.
        benchmark_stats = get_benchmark_statistics(candles[('btc-eur', DAY_MS, True)])

        # NB! All the built-in algorithms in DEAP use random module directly. This doesn't work for
        # us because we want to be able to use multiple optimizers with different random seeds.
        # Therefore we need to use custom algorithms to support passing in our own `random.Random`.
        random = Random(self.seed)

        # Objectives.
        objectives = SolverResult.meta()
        _log.info(f'objectives: {objectives}')

        # Creator generated instances are global!
        if not getattr(creator, 'FitnessMulti', None):
            creator.create('FitnessMulti', base.Fitness, weights=list(objectives.values()))
            creator.create('Individual', list, fitness=creator.FitnessMulti)

        toolbox = base.Toolbox()

        # Initialization.
        attrs = [
            _build_attr(symbols, Choice(symbols), random),
            _build_attr(intervals, Choice(intervals), random),
            _build_attr(self.missed_candle_policy, _missed_candle_policy_constraint, random),
            _build_attr(self.trailing_stop, _trailing_stop_constraint, random),
            *(partial(c.random, random) for c in self.strategy_type.meta.constraints.values())
        ]
        toolbox.register('strategy_args', lambda: (a() for a in attrs))
        toolbox.register(
            'individual', tools.initIterate, creator.Individual, toolbox.strategy_args
        )
        toolbox.register('population', tools.initRepeat, list, toolbox.individual)

        # Operators.

        indpb = 1.0 / len(attrs)

        # eta - Crowding degree of the crossover. A high eta will produce children resembling to
        # their parents, while a small eta will produce solutions much more different.

        # toolbox.register('mate', tools.tools.cxSimulatedBinaryBounded, low=BOUND_LOW,
        #                  up=BOUND_UP, eta=20.0)
        toolbox.register('mate', cx_uniform(random), indpb=indpb)
        # toolbox.register('mutate', tools.mutPolynomialBounded, low=BOUND_LOW, up=BOUND_UP,
        #                  eta=20.0, indpb=1.0 / NDIM)
        toolbox.register('mutate', mut_individual(random), attrs=attrs, indpb=indpb)
        toolbox.register('select', tools.selNSGA2)

        def evaluate(ind: List[Any]) -> SolverResult:
            return self.solver.solve(
<<<<<<< HEAD
                candles[('btc-eur', DAY_MS, True)],
                base_fiat_daily_prices[ind[0]],
=======
                daily_fiat_candles,
>>>>>>> 25fbe7bf
                benchmark_stats,
                self.strategy_type,
                self.quote,
                candles[(ind[0], ind[1])],
                *fees_filters[ind[0]],
                *flatten(ind)
            )

        toolbox.register('evaluate', evaluate)

        toolbox.population_size = self.population_size
        toolbox.max_generations = self.max_generations
        toolbox.mutation_probability = self.mutation_probability

        pop = toolbox.population(n=toolbox.population_size)
        pop = toolbox.select(pop, len(pop))

        hall = tools.HallOfFame(1)

        _log.info('evolving')
        evolve_start = time_ms()

        # Returns the final population and logbook with the statistics of the evolution.
        final_pop, stat = await asyncio.get_running_loop().run_in_executor(
            None, partial(
                ea_mu_plus_lambda(random),
                pop,
                toolbox,
                mu=toolbox.population_size,
                lambda_=toolbox.population_size,
                cxpb=Decimal('1.0') - toolbox.mutation_probability,
                mutpb=toolbox.mutation_probability,
                stats=None,
                ngen=toolbox.max_generations,
                halloffame=hall,
                verbose=self.verbose,
            )
        )

        _log.info(f'evolution finished in {strfinterval(time_ms() - evolve_start)}')

        best_args = list(flatten(hall[0]))
        best_result = self.solver.solve(
            candles[('btc-eur', DAY_MS, True)],
            candles[(best_args[0], DAY_MS, True)],
            benchmark_stats,
            self.strategy_type,
            self.quote,
            candles[(best_args[0], best_args[1], False)],
            *fees_filters[best_args[0]],
            *best_args
        )
        self.result = OptimizationResult(
            symbol=best_args[0],
            interval=best_args[1],
            missed_candle_policy=best_args[2],
            trailing_stop=best_args[3],
            strategy_config=_output_as_strategy_config(self.strategy_type, best_args[4:]),
            result=best_result,
        )

        await self._validate(self.result, candles, benchmark_stats)

    async def _validate(
        self, result: OptimizationResult, candles, benchmark_stats: Statistics
    ) -> None:
        # Validate our results by running a backtest in actual trader to ensure correctness.
        solver_name = type(self.solver).__name__.lower()
        _log.info(
            f'validating {solver_name} solver result with best args against actual trader'
        )

        trading_config = {
            'exchange': self.exchange,
            'symbol': result.symbol,
            'interval': result.interval,
            'start': floor_multiple(self.start, result.interval),
            'end': floor_multiple(self.end, result.interval),
            'quote': self.quote,
            'missed_candle_policy': result.missed_candle_policy,
            'trailing_stop': result.trailing_stop,
            'adjust_start': False,
        }

        trader = Trader(
            chandler=self.chandler,
            informant=self.informant,
            new_strategy=lambda: self.strategy_type(**result.strategy_config),
            **trading_config,
        )
        try:
            await trader.run()
        except InsufficientBalance:
            pass
        validation_result = SolverResult.from_trading_summary(
            trader.summary,
            get_portfolio_statistics(
                benchmark_stats,
                candles[('btc-eur', DAY_MS, True)],
                {self.result.symbol: candles[(self.result.symbol, DAY_MS, True)]},
                trader.summary
            )
        )
        if not _isclose(validation_result, result.result):
            raise Exception(
                f'Optimizer results differ between trader and '
                f'{solver_name} solver.\nTrading config: {trading_config}\nStrategy config: '
                f'{result.strategy_config}\nTrader result: '
                f'{format_attrs_as_json(validation_result)}\nSolver result: '
                f'{format_attrs_as_json(result.result)}'
            )
        _log.info(f'Validation trading summary: {format_attrs_as_json(trader.summary)}')


def _build_attr(target: Optional[Any], constraint: Constraint, random: Any) -> Any:
    if target is None or isinstance(target, list) and len(target) > 1:
        def get_random() -> Any:
            return constraint.random(random)  # type: ignore
        return get_random
    else:
        value = target[0] if isinstance(target, list) else target

        def get_constant() -> Any:
            return value
        return get_constant


# TODO: Generalize.
def _output_as_strategy_config(strategy_type: Type[Strategy],
                               strategy_args: List[Any]) -> Dict[str, Any]:
    return {k: v for k, v in zip(
        get_input_type_hints(strategy_type.__init__).keys(), strategy_args
    )}


def _isclose(a: Tuple[Any, ...], b: Tuple[Any, ...]) -> bool:
    isclose = True
    for aval, bval in zip(a, b):
        if isinstance(aval, Decimal):
            isclose = isclose and math.isclose(aval, bval, rel_tol=Decimal('1e-7'))
        elif isinstance(aval, float):
            isclose = isclose and math.isclose(aval, bval, rel_tol=1e-7)
        else:
            isclose = isclose and aval == bval
    return isclose<|MERGE_RESOLUTION|>--- conflicted
+++ resolved
@@ -14,7 +14,7 @@
 from juno.components import Chandler, Informant, Prices
 from juno.math import Choice, Constant, Constraint, ConstraintChoice, Uniform, floor_multiple
 from juno.strategies import Strategy
-from juno.time import DAY_MS, strfinterval, strfspan, time_ms
+from juno.time import strfinterval, strfspan, time_ms
 from juno.trading import (
     MissedCandlePolicy, Statistics, Trader, get_benchmark_statistics, get_portfolio_statistics
 )
@@ -112,7 +112,7 @@
         symbols = self.informant.list_symbols(self.exchange, self.symbols)
         intervals = self.informant.list_candle_intervals(self.exchange, self.intervals)
 
-        daily_fiat_candles = await self.prices.map_daily_fiat_prices(
+        daily_fiat_prices = await self.prices.map_daily_fiat_prices(
             {a for s in symbols for a in unpack_symbol(s)}, self.start, self.end
         )
 
@@ -126,21 +126,7 @@
         # Fetch candles for backtesting.
         await asyncio.gather(*(assign(s, i) for s, i in product(symbols, intervals)))
 
-<<<<<<< HEAD
-        base_fiat_daily_prices: Dict[str, List[Decimal]] = {}
-        quote_fiat_daily_candles = candles[('btc-eur', DAY_MS, True)]
-        for s in symbols:
-            base_fiat_daily_prices[s] = [
-                qb.close * bf.close for qb, bf in zip(
-                    candles[(s, DAY_MS, True)],
-                    quote_fiat_daily_candles
-                )
-            ]
-
-        for (s, i, _f), _v in ((k, v) for k, v in candles.items() if len(v) == 0):
-=======
         for (s, i), _v in ((k, v) for k, v in candles.items() if len(v) == 0):
->>>>>>> 25fbe7bf
             # TODO: Exclude from optimization.
             _log.warning(f'no {s} {strfinterval(i)} candles found between '
                          f'{strfspan(self.start, self.end)}')
@@ -148,7 +134,7 @@
         fees_filters = {s: self.informant.get_fees_filters(self.exchange, s) for s in symbols}
 
         # Prepare benchmark stats.
-        benchmark_stats = get_benchmark_statistics(candles[('btc-eur', DAY_MS, True)])
+        benchmark_stats = get_benchmark_statistics(daily_fiat_prices['btc'])
 
         # NB! All the built-in algorithms in DEAP use random module directly. This doesn't work for
         # us because we want to be able to use multiple optimizers with different random seeds.
@@ -197,12 +183,7 @@
 
         def evaluate(ind: List[Any]) -> SolverResult:
             return self.solver.solve(
-<<<<<<< HEAD
-                candles[('btc-eur', DAY_MS, True)],
-                base_fiat_daily_prices[ind[0]],
-=======
-                daily_fiat_candles,
->>>>>>> 25fbe7bf
+                daily_fiat_prices,
                 benchmark_stats,
                 self.strategy_type,
                 self.quote,
@@ -246,12 +227,11 @@
 
         best_args = list(flatten(hall[0]))
         best_result = self.solver.solve(
-            candles[('btc-eur', DAY_MS, True)],
-            candles[(best_args[0], DAY_MS, True)],
+            daily_fiat_prices,
             benchmark_stats,
             self.strategy_type,
             self.quote,
-            candles[(best_args[0], best_args[1], False)],
+            candles[(best_args[0], best_args[1])],
             *fees_filters[best_args[0]],
             *best_args
         )
@@ -264,10 +244,10 @@
             result=best_result,
         )
 
-        await self._validate(self.result, candles, benchmark_stats)
+        await self._validate(self.result, daily_fiat_prices, benchmark_stats)
 
     async def _validate(
-        self, result: OptimizationResult, candles, benchmark_stats: Statistics
+        self, result: OptimizationResult, daily_fiat_prices, benchmark_stats: Statistics
     ) -> None:
         # Validate our results by running a backtest in actual trader to ensure correctness.
         solver_name = type(self.solver).__name__.lower()
@@ -301,8 +281,7 @@
             trader.summary,
             get_portfolio_statistics(
                 benchmark_stats,
-                candles[('btc-eur', DAY_MS, True)],
-                {self.result.symbol: candles[(self.result.symbol, DAY_MS, True)]},
+                daily_fiat_prices,
                 trader.summary
             )
         )
