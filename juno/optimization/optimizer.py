import asyncio
import logging
import math
import random
import sys
from decimal import Decimal
from functools import partial
from typing import Any, Dict, List, NamedTuple, Optional, Tuple, Type

from deap import algorithms, base, creator, tools

from juno import InsufficientBalance
from juno.asyncio import list_async
from juno.components import Chandler, Informant
from juno.logging import disabled_log
from juno.math import Choice, Constant, Uniform, floor_multiple
from juno.strategies import Strategy, get_strategy_type, new_strategy
from juno.time import strfinterval, time_ms
from juno.trading import Trader
from juno.typing import get_input_type_hints
from juno.utils import flatten, format_attrs_as_json

from . import tools as juno_tools
from .solver import Solver, SolverResult

_missed_candle_policy_constraint = Choice([
    0,  # 'ignore'
    1,  # 'restart'
    2,  # 'last'
])
_trailing_stop_constraint = Choice([
    Constant(Decimal('0.0')),
    Uniform(Decimal('0.0001'), Decimal('0.9999')),
])


class Optimizer:
    def __init__(
        self,
        solver: Solver,
        chandler: Chandler,
        informant: Informant,
        exchange: str,
        start: int,
        quote: Decimal,
        strategy: str,
        symbol: Optional[str] = None,
        interval: Optional[int] = None,
        log: logging.Logger = logging.getLogger(__name__),
        end: Optional[int] = None,
        missed_candle_policy: Optional[str] = 'ignore',
        trailing_stop: Optional[Decimal] = Decimal('0.0'),
        population_size: int = 50,
        max_generations: int = 1000,
        mutation_probability: Decimal = Decimal('0.2'),
        seed: Optional[int] = None,
        verbose: bool = False,
    ) -> None:
        now = time_ms()

        if end is None:
            end = now

        if interval is not None:
            start = floor_multiple(start, interval)
            end = floor_multiple(end, interval)

        assert end <= now
        assert end > start
        assert quote > 0

        if seed is None:
            seed = random.randrange(sys.maxsize)

        log.info(f'randomizer seed ({seed})')

        self.solver = solver
        self.chandler = chandler
        self.informant = informant
        self.exchange = exchange
        self.symbol = symbol
        self.interval = interval
        self.start = start
        self.quote = quote
        self.strategy = strategy
        self.log = log
        self.end = end
        self.missed_candle_policy = missed_candle_policy
        self.trailing_stop = trailing_stop
        self.population_size = population_size
        self.max_generations = max_generations
        self.mutation_probability = mutation_probability
        self.seed = seed
        self.verbose = verbose

        self.result = OptimizationResult()

    async def run(self) -> None:
<<<<<<< HEAD
        
=======
        candles = await list_async(
            self.chandler.stream_candles(self.exchange, self.symbol, self.interval, self.start,
                                         self.end)
        )
        fees, filters = self.informant.get_fees_filters(self.exchange, self.symbol)
>>>>>>> 4b923c6f

        # NB! We cannot initialize a new randomizer here if we keep using DEAP's internal
        # algorithms for mutation, crossover, selection. These algos are using the random module
        # directly and we have not way to pass our randomizer in. Hence we send the random
        # module directly.
        # random = Random(self.seed)  # <-- Don't do this! Or do but use all custom operators.
        random.seed(self.seed)

        strategy_type = get_strategy_type(self.strategy)

        # Objectives.
        objectives = [w for _, w in SolverResult.meta(include_disabled=False).values()]
        creator.create('FitnessMulti', base.Fitness, weights=objectives)
        creator.create('Individual', list, fitness=creator.FitnessMulti)

        toolbox = base.Toolbox()

        # Initialization.
        if self.missed_candle_policy is None:
            def get_random_missed_candle_policy() -> int:
                return _missed_candle_policy_constraint.random(random)  # type: ignore

            missed_candle_policy_attr = get_random_missed_candle_policy
        else:
            missed_candle_policy = _MISSED_CANDLE_POLICY_MAP[self.missed_candle_policy]

            def get_missed_candle_policy() -> int:
                return missed_candle_policy

            missed_candle_policy_attr = get_missed_candle_policy

        if self.trailing_stop is None:
            def get_random_trailing_stop() -> Decimal:
                return _trailing_stop_constraint.random(random).random(random)  # type: ignore

            trailing_stop_attr = get_random_trailing_stop
        else:
            def get_trailing_stop() -> Decimal:
                return self.trailing_stop  # type: ignore

            trailing_stop_attr = get_trailing_stop

        attrs = [
            missed_candle_policy_attr,
            trailing_stop_attr,
        ] + [partial(c.random, random) for c in strategy_type.meta.constraints.values()]
        toolbox.register('strategy_args', lambda: (a() for a in attrs))
        toolbox.register(
            'individual', tools.initIterate, creator.Individual, toolbox.strategy_args
        )
        toolbox.register('population', tools.initRepeat, list, toolbox.individual)

        # Operators.

        indpb = 1.0 / len(attrs)

        # eta - Crowding degree of the crossover. A high eta will produce children resembling to
        # their parents, while a small eta will produce solutions much more different.

        # toolbox.register('mate', tools.tools.cxSimulatedBinaryBounded, low=BOUND_LOW,
        #                  up=BOUND_UP, eta=20.0)
        toolbox.register('mate', tools.cxUniform, indpb=indpb)
        # toolbox.register('mutate', tools.mutPolynomialBounded, low=BOUND_LOW, up=BOUND_UP,
        #                  eta=20.0, indpb=1.0 / NDIM)
        toolbox.register('mutate', juno_tools.mut_individual, attrs=attrs, indpb=indpb)
        toolbox.register('select', tools.selNSGA2)
        toolbox.register('evaluate', lambda ind: self.solver.solve(
            strategy_type,
            self.exchange,
            self.symbol,
            self.interval,
            self.start,
            self.end,
            self.quote,
            candles,
            fees,
            filters,
            *flatten(ind)
        ))

        toolbox.population_size = self.population_size
        toolbox.max_generations = self.max_generations
        toolbox.mutation_probability = self.mutation_probability

        pop = toolbox.population(n=toolbox.population_size)
        pop = toolbox.select(pop, len(pop))

        hall = tools.HallOfFame(1)

        self.log.info('evolving')
        evolve_start = time_ms()

        # Returns the final population and logbook with the statistics of the evolution.
        final_pop, stat = await asyncio.get_running_loop().run_in_executor(
            None, lambda: algorithms.eaMuPlusLambda(
                pop,
                toolbox,
                mu=toolbox.population_size,
                lambda_=toolbox.population_size,
                cxpb=Decimal('1.0') - toolbox.mutation_probability,
                mutpb=toolbox.mutation_probability,
                stats=None,
                ngen=toolbox.max_generations,
                halloffame=hall,
                verbose=self.verbose,
            )
        )

        self.log.info(f'evolution finished in {strfinterval(time_ms() - evolve_start)}')

        best_args = list(flatten(hall[0]))
        best_result = self.solver.solve(
            strategy_type,
            self.exchange,
            self.symbol,
            self.interval,
            self.start,
            self.end,
            self.quote,
            candles,
            fees,
            filters,
            *best_args
        )
        self.result = OptimizationResult(
            missed_candle_policy=_REVERSE_MISSED_CANDLE_POLICY_MAP[best_args[0]],
            trailing_stop=best_args[1],
            strategy_config=_output_as_strategy_config(strategy_type, best_args[2:]),
            result=best_result,
        )

        # Validate our results by running a backtest in actual trader to ensure correctness.
        solver_name = type(self.solver).__name__.lower()
        self.log.info(
            f'validating {solver_name} solver result with best args against actual trader'
        )
        trader = Trader(
            chandler=self.chandler,
            informant=self.informant,
            exchange=self.exchange,
            symbol=self.symbol,
            interval=self.interval,
            start=self.start,
            end=self.end,
            quote=self.quote,
            new_strategy=lambda: new_strategy(self.result.strategy_config),
            log=disabled_log,
            missed_candle_policy=self.result.missed_candle_policy,
            trailing_stop=self.result.trailing_stop,
            adjust_start=False,
        )
        try:
            await trader.run()
        except InsufficientBalance:
            pass
        validation_result = SolverResult.from_trading_summary(trader.summary)
        if not _isclose(validation_result, best_result):
            raise Exception(
                f'Optimizer results differ for input {self.result} between trader and '
                f'{solver_name} solver:\n{format_attrs_as_json(validation_result)}'
                f'\n{format_attrs_as_json(best_result)}'
            )


class OptimizationResult(NamedTuple):
    missed_candle_policy: str = 'ignore'
    trailing_stop: Decimal = Decimal('0.0')
    strategy_config: Dict[str, Any] = {}
    result: SolverResult = SolverResult()


def _output_as_strategy_config(strategy_type: Type[Strategy],
                               strategy_args: List[Any]) -> Dict[str, Any]:
    strategy_config = {'type': strategy_type.__name__.lower()}
    for key, value in zip(get_input_type_hints(strategy_type.__init__).keys(), strategy_args):
        strategy_config[key] = value
    return strategy_config


def _isclose(a: Tuple[Any, ...], b: Tuple[Any, ...]) -> bool:
    isclose = True
    for aval, bval in zip(a, b):
        if isinstance(aval, Decimal):
            isclose = isclose and math.isclose(aval, bval, rel_tol=Decimal('1e-7'))
        elif isinstance(aval, float):
            isclose = isclose and math.isclose(aval, bval, rel_tol=1e-7)
        else:
            isclose = isclose and aval == bval
    return isclose


_MISSED_CANDLE_POLICY_MAP = {
    'ignore': 0,
    'restart': 1,
    'last': 2,
}
_REVERSE_MISSED_CANDLE_POLICY_MAP = {v: k for k, v in _MISSED_CANDLE_POLICY_MAP.items()}<|MERGE_RESOLUTION|>--- conflicted
+++ resolved
@@ -96,15 +96,11 @@
         self.result = OptimizationResult()
 
     async def run(self) -> None:
-<<<<<<< HEAD
-        
-=======
         candles = await list_async(
             self.chandler.stream_candles(self.exchange, self.symbol, self.interval, self.start,
                                          self.end)
         )
         fees, filters = self.informant.get_fees_filters(self.exchange, self.symbol)
->>>>>>> 4b923c6f
 
         # NB! We cannot initialize a new randomizer here if we keep using DEAP's internal
         # algorithms for mutation, crossover, selection. These algos are using the random module
