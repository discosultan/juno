import asyncio
import logging
import math
import random
import sys
from decimal import Decimal
from functools import partial
from itertools import product
from typing import Any, Dict, List, NamedTuple, Optional, Tuple, Type

from deap import algorithms, base, creator, tools

from juno import InsufficientBalance, Interval, Timestamp, strategies
from juno.asyncio import list_async
from juno.components import Chandler, Informant
from juno.math import Choice, Constant, Constraint, ConstraintChoice, Uniform, floor_multiple
from juno.strategies import Strategy
from juno.time import strfinterval, strfspan, time_ms
from juno.trading import MissedCandlePolicy, Trader
from juno.typing import get_input_type_hints
from juno.utils import flatten, format_attrs_as_json, get_module_type

from . import tools as juno_tools
from .solver import Solver, SolverResult

_log = logging.getLogger(__name__)

_missed_candle_policy_constraint = Choice([
    MissedCandlePolicy.IGNORE,
    MissedCandlePolicy.RESTART,
    MissedCandlePolicy.LAST,
])
_trailing_stop_constraint = ConstraintChoice([
    Constant(Decimal('0.0')),
    Uniform(Decimal('0.0001'), Decimal('0.9999')),
])


class Optimizer:
    def __init__(
        self,
        solver: Solver,
        chandler: Chandler,
        informant: Informant,
        exchange: str,
        start: Timestamp,
        quote: Decimal,
        strategy: str,
        symbols: Optional[List[str]] = None,
        intervals: Optional[List[Interval]] = None,
        end: Optional[Timestamp] = None,
        missed_candle_policy: Optional[MissedCandlePolicy] = MissedCandlePolicy.IGNORE,
        trailing_stop: Optional[Decimal] = Decimal('0.0'),
        population_size: int = 50,
        max_generations: int = 1000,
        mutation_probability: Decimal = Decimal('0.2'),
        seed: Optional[int] = None,
        verbose: bool = False,
    ) -> None:
        now = time_ms()

        if end is None:
            end = now

        # We normalize `start` and `end` later to take all potential intervals into account.

        assert end <= now
        assert end > start
        assert quote > 0

        assert symbols is None or len(symbols) > 0
        assert intervals is None or len(intervals) > 0

        if seed is None:
            seed = random.randrange(sys.maxsize)

        _log.info(f'randomizer seed ({seed})')

        self.solver = solver
        self.chandler = chandler
        self.informant = informant
        self.exchange = exchange
        self.symbols = symbols
        self.intervals = intervals
        self.start = start
        self.quote = quote
        self.strategy = strategy
        self.end = end
        self.missed_candle_policy = missed_candle_policy
        self.trailing_stop = trailing_stop
        self.population_size = population_size
        self.max_generations = max_generations
        self.mutation_probability = mutation_probability
        self.seed = seed
        self.verbose = verbose

        self.result = OptimizationResult()

    async def run(self) -> None:
        symbols = self.informant.list_symbols(self.exchange, self.symbols)
        intervals = self.informant.list_candle_intervals(self.exchange, self.intervals)

        candles = {}
        candle_tasks = []
        for symbol, interval in product(symbols, intervals):
            async def fetch_candles(symbol, interval):
                candles[(symbol, interval)] = await list_async(
                    self.chandler.stream_candles(
                        self.exchange, symbol, interval, floor_multiple(self.start, interval),
                        floor_multiple(self.end, interval)
                    )
                )
            candle_tasks.append(fetch_candles(symbol, interval))
        await asyncio.gather(*candle_tasks)

        for (s, i), v in ((k, v) for k, v in candles.items() if len(v) > 0):
            # TODO: Exclude from optimization.
            _log.warning(f'no {s} {strfinterval(i)} candles found between '
                         f'{strfspan(self.start, self.end)}')

        fees_filters = {s: self.informant.get_fees_filters(self.exchange, s) for s in symbols}

        # NB! We cannot initialize a new randomizer here if we keep using DEAP's internal
        # algorithms for mutation, crossover, selection. These algos are using the random module
        # directly and we have not way to pass our randomizer in. Hence we send the random
        # module directly.
        # random = Random(self.seed)  # <-- Don't do this! Or do but use all custom operators.
        random.seed(self.seed)

        strategy_type = get_module_type(strategies, self.strategy)

        # Objectives.
        objectives = [w for _, w in SolverResult.meta(include_disabled=False).values()]
        creator.create('FitnessMulti', base.Fitness, weights=objectives)
        creator.create('Individual', list, fitness=creator.FitnessMulti)

        toolbox = base.Toolbox()

        # Initialization.
        attrs = [
            _build_attr(symbols, Choice(symbols), random),
            _build_attr(intervals, Choice(intervals), random),
            _build_attr(self.missed_candle_policy, _missed_candle_policy_constraint, random),
            _build_attr(self.trailing_stop, _trailing_stop_constraint, random),
            *(partial(c.random, random) for c in strategy_type.meta.constraints.values())
        ]
        toolbox.register('strategy_args', lambda: (a() for a in attrs))
        toolbox.register(
            'individual', tools.initIterate, creator.Individual, toolbox.strategy_args
        )
        toolbox.register('population', tools.initRepeat, list, toolbox.individual)

        # Operators.

        indpb = 1.0 / len(attrs)

        # eta - Crowding degree of the crossover. A high eta will produce children resembling to
        # their parents, while a small eta will produce solutions much more different.

        # toolbox.register('mate', tools.tools.cxSimulatedBinaryBounded, low=BOUND_LOW,
        #                  up=BOUND_UP, eta=20.0)
        toolbox.register('mate', tools.cxUniform, indpb=indpb)
        # toolbox.register('mutate', tools.mutPolynomialBounded, low=BOUND_LOW, up=BOUND_UP,
        #                  eta=20.0, indpb=1.0 / NDIM)
        toolbox.register('mutate', juno_tools.mut_individual, attrs=attrs, indpb=indpb)
        toolbox.register('select', tools.selNSGA2)

        def evaluate_(ind: List[Any]) -> SolverResult:
            return self.solver.solve(
                strategy_type,
                self.quote,
                candles[(ind[0], ind[1])],
                *fees_filters[ind[0]],
                *flatten(ind)
            )

<<<<<<< HEAD
        def evaluate(pop: List[List[Any]]) -> SolverResult:
            return self.solver.solve_multiple(
                [(strategy_type, self.quote, candles[(ind[0], ind[1])], *fees_filters[ind[0]], *flatten(ind)) for ind in pop]
            )
=======
            # best_args = list(flatten(hall[0]))
            # best_result = self.solver.solve(
            #     strategy_type,
            #     self.quote,
            #     candles[(best_args[0], best_args[1])],
            #     *fees_filters[best_args[0]],
            #     *best_args
            # )
>>>>>>> bb4ffde1

        toolbox.register('evaluate', evaluate)

        toolbox.population_size = self.population_size
        toolbox.max_generations = self.max_generations
        toolbox.mutation_probability = self.mutation_probability

<<<<<<< HEAD
        # Overwrite regular map to process entire population at once.
        # Assumes only our algoritm is using it to evaluate an individual.
        # TODO: Implement.
        toolbox.register('map', lambda evaluate, pop: evaluate(pop))

=======
>>>>>>> bb4ffde1
        pop = toolbox.population(n=toolbox.population_size)
        pop = toolbox.select(pop, len(pop))

        hall = tools.HallOfFame(1)

        _log.info('evolving')
        evolve_start = time_ms()

        # Returns the final population and logbook with the statistics of the evolution.
        final_pop, stat = await asyncio.get_running_loop().run_in_executor(
            None, partial(
                algorithms.eaMuPlusLambda,
                pop,
                toolbox,
                mu=toolbox.population_size,
                lambda_=toolbox.population_size,
                cxpb=Decimal('1.0') - toolbox.mutation_probability,
                mutpb=toolbox.mutation_probability,
                stats=None,
                ngen=toolbox.max_generations,
                halloffame=hall,
                verbose=self.verbose,
            )
        )

        _log.info(f'evolution finished in {strfinterval(time_ms() - evolve_start)}')

        best_args = list(flatten(hall[0]))
        best_result = self.solver.solve(
            strategy_type,
            self.quote,
            candles[(best_args[0], best_args[1])],
            *fees_filters[best_args[0]],
            *best_args
        )
        self.result = OptimizationResult(
            symbol=best_args[0],
            interval=best_args[1],
            missed_candle_policy=best_args[2],
            trailing_stop=best_args[3],
            strategy_config=_output_as_strategy_config(strategy_type, best_args[4:]),
            result=best_result,
        )

        # Validate our results by running a backtest in actual trader to ensure correctness.
        solver_name = type(self.solver).__name__.lower()
        _log.info(
            f'validating {solver_name} solver result with best args against actual trader'
        )
        trader = Trader(
            chandler=self.chandler,
            informant=self.informant,
            exchange=self.exchange,
            symbol=self.result.symbol,
            interval=self.result.interval,
            start=floor_multiple(self.start, self.result.interval),
            end=floor_multiple(self.end, self.result.interval),
            quote=self.quote,
            new_strategy=lambda: strategy_type(**self.result.strategy_config),
            missed_candle_policy=self.result.missed_candle_policy,
            trailing_stop=self.result.trailing_stop,
            adjust_start=False,
        )
        try:
            await trader.run()
        except InsufficientBalance:
            pass
        validation_result = SolverResult.from_trading_summary(trader.summary)
        if not _isclose(validation_result, best_result):
            raise Exception(
                f'Optimizer results differ for input {self.result} between trader and '
                f'{solver_name} solver:\n{format_attrs_as_json(validation_result)}'
                f'\n{format_attrs_as_json(best_result)}'
            )


def _build_attr(target: Optional[Any], constraint: Constraint, random: Any) -> Any:
    if target is None or isinstance(target, list) and len(target) > 1:
        def get_random() -> Any:
            return constraint.random(random)  # type: ignore
        return get_random
    else:
        value = target[0] if isinstance(target, list) else target

        def get_constant() -> Any:
            return value
        return get_constant


class OptimizationResult(NamedTuple):
    symbol: str = ''
    interval: Interval = 0
    missed_candle_policy: MissedCandlePolicy = MissedCandlePolicy.IGNORE
    trailing_stop: Decimal = Decimal('0.0')
    strategy_config: Dict[str, Any] = {}
    result: SolverResult = SolverResult()


def _output_as_strategy_config(strategy_type: Type[Strategy],
                               strategy_args: List[Any]) -> Dict[str, Any]:
    strategy_config = {}
    for key, value in zip(get_input_type_hints(strategy_type.__init__).keys(), strategy_args):
        strategy_config[key] = value
    return strategy_config


def _isclose(a: Tuple[Any, ...], b: Tuple[Any, ...]) -> bool:
    isclose = True
    for aval, bval in zip(a, b):
        if isinstance(aval, Decimal):
            isclose = isclose and math.isclose(aval, bval, rel_tol=Decimal('1e-7'))
        elif isinstance(aval, float):
            isclose = isclose and math.isclose(aval, bval, rel_tol=1e-7)
        else:
            isclose = isclose and aval == bval
    return isclose<|MERGE_RESOLUTION|>--- conflicted
+++ resolved
@@ -174,21 +174,11 @@
                 *flatten(ind)
             )
 
-<<<<<<< HEAD
         def evaluate(pop: List[List[Any]]) -> SolverResult:
-            return self.solver.solve_multiple(
-                [(strategy_type, self.quote, candles[(ind[0], ind[1])], *fees_filters[ind[0]], *flatten(ind)) for ind in pop]
-            )
-=======
-            # best_args = list(flatten(hall[0]))
-            # best_result = self.solver.solve(
-            #     strategy_type,
-            #     self.quote,
-            #     candles[(best_args[0], best_args[1])],
-            #     *fees_filters[best_args[0]],
-            #     *best_args
-            # )
->>>>>>> bb4ffde1
+            return self.solver.solve_multiple([
+                (strategy_type, self.quote, candles[(ind[0], ind[1])], *fees_filters[ind[0]],
+                 *flatten(ind)) for ind in pop
+            ])
 
         toolbox.register('evaluate', evaluate)
 
@@ -196,14 +186,10 @@
         toolbox.max_generations = self.max_generations
         toolbox.mutation_probability = self.mutation_probability
 
-<<<<<<< HEAD
         # Overwrite regular map to process entire population at once.
         # Assumes only our algoritm is using it to evaluate an individual.
-        # TODO: Implement.
         toolbox.register('map', lambda evaluate, pop: evaluate(pop))
 
-=======
->>>>>>> bb4ffde1
         pop = toolbox.population(n=toolbox.population_size)
         pop = toolbox.select(pop, len(pop))
 
