from __future__ import annotations

from abc import ABC, abstractmethod
from decimal import Decimal
from typing import Any, Callable, Dict, List, NamedTuple, Optional, Type, get_type_hints

from juno import Candle, Fees, Filters, Interval
from juno.strategies import Strategy
from juno.trading import MissedCandlePolicy, PortfolioStatistics, Statistics, TradingSummary


class Solver(ABC):
    @abstractmethod
    def solve(
        self,
<<<<<<< HEAD
        quote_fiat_candles: List[Candle],
        base_fiat_prices: List[Decimal],
=======
        fiat_daily_prices: Dict[str, List[Decimal]],
>>>>>>> 25fbe7bf
        benchmark_stats: Statistics,
        strategy_type: Type[Strategy],
        quote: Decimal,
        candles: List[Candle],
        fees: Fees,
        filters: Filters,
        symbol: str,
        interval: Interval,
        missed_candle_policy: MissedCandlePolicy,
        trailing_stop: Decimal,
        *args: Any,
    ) -> SolverResult:
        pass


class SolverResult(NamedTuple):
    alpha: float = 0.0
    # profit: float = 0.0
    # mean_drawdown: float = 0.0
    # max_drawdown: float = 0.0
    # mean_position_profit: float = 0.0
    # mean_position_duration: Interval = 0
    # num_positions_in_profit: int = 0
    # num_positions_in_loss: int = 0

    @staticmethod
    def meta() -> Dict[str, float]:
        # NB! There's an issue with optimizing more than 3 objectives:
        # https://stackoverflow.com/q/44929118/1466456
        # We try to maximize properties with positive weight, minimize properties with negative
        # weight.
        META = {
            'alpha': 1.0,  # +
            # 'profit': 1.0,  # +
            # 'mean_drawdown': -1.0,  # -
            # 'max_drawdown': -1.0,  # -
            # 'mean_position_profit': 1.0,  # +
            # 'mean_position_duration': -1.0,  # -
            # 'num_positions_in_profit': 1.0,  # +
            # 'num_positions_in_loss': -1.0,  # -
        }
        return {k: META.get(k, 0.00000001) for k in _SOLVER_RESULT_KEYS}
        # if include_disabled:
        #     return META
        # return {k: v for k, v in META.items() if k in _SOLVER_RESULT_KEYS}

    @staticmethod
    def from_trading_summary(
        summary: TradingSummary, stats: PortfolioStatistics
    ) -> SolverResult:
        return SolverResult(*map(
            _decimal_to_float,
            (_coalesce(
                getattr(summary, k, None),
                lambda: getattr(stats, k)
            ) for k in _SOLVER_RESULT_KEYS)
        ))

    @staticmethod
    def from_object(obj: Any) -> SolverResult:
        return SolverResult(*(getattr(obj, k) for k in _SOLVER_RESULT_KEYS))


_SOLVER_RESULT_KEYS = list(get_type_hints(SolverResult).keys())


def _coalesce(val: Optional[Any], default: Callable[[], Any]) -> Any:
    return val if val is not None else default()


def _decimal_to_float(val: Any) -> Any:
    if isinstance(val, Decimal):
        return float(val)
    return val<|MERGE_RESOLUTION|>--- conflicted
+++ resolved
@@ -13,12 +13,7 @@
     @abstractmethod
     def solve(
         self,
-<<<<<<< HEAD
-        quote_fiat_candles: List[Candle],
-        base_fiat_prices: List[Decimal],
-=======
         fiat_daily_prices: Dict[str, List[Decimal]],
->>>>>>> 25fbe7bf
         benchmark_stats: Statistics,
         strategy_type: Type[Strategy],
         quote: Decimal,
