import aiohttp.client_exceptions

from juno.http import ClientResponse


class ExchangeException(Exception):
    """Error with connection or on the server side. Operation should be retried."""

    @staticmethod
    async def raise_for_status(response: ClientResponse) -> None:
        if response.status >= 400:
            try:
                content = await response.json()
            except aiohttp.client_exceptions.ContentTypeError:
                content = await response.text()
            raise ExchangeException(f"No handling for error {response.status} {content}")


class BadOrder(Exception):
<<<<<<< HEAD
=======
    """Error with an order operation. May or may not be retried depending on the context."""

>>>>>>> d0891af6
    pass


class OrderWouldBeTaker(BadOrder):
<<<<<<< HEAD
=======
    """A limit order that would act as a market order. This is only raised in case of post-only
    limit orders."""

>>>>>>> d0891af6
    pass


class OrderMissing(BadOrder):
<<<<<<< HEAD
=======
    """Order missing during cancellation request (including when cancelling through edit order).
    Either the user provided an incorrect ID or the order was filled during the request."""

>>>>>>> d0891af6
    pass


class InsufficientFunds(BadOrder):
<<<<<<< HEAD
=======
    """The user no longer has sufficient balance. Either the user provided an incorrect value or
    there was a trade during the request which changed the original balance."""

>>>>>>> d0891af6
    pass<|MERGE_RESOLUTION|>--- conflicted
+++ resolved
@@ -17,39 +17,39 @@
 
 
 class BadOrder(Exception):
-<<<<<<< HEAD
-=======
     """Error with an order operation. May or may not be retried depending on the context."""
 
->>>>>>> d0891af6
     pass
 
 
 class OrderWouldBeTaker(BadOrder):
-<<<<<<< HEAD
-=======
     """A limit order that would act as a market order. This is only raised in case of post-only
     limit orders."""
 
->>>>>>> d0891af6
     pass
 
 
 class OrderMissing(BadOrder):
-<<<<<<< HEAD
-=======
     """Order missing during cancellation request (including when cancelling through edit order).
     Either the user provided an incorrect ID or the order was filled during the request."""
 
->>>>>>> d0891af6
     pass
 
 
 class InsufficientFunds(BadOrder):
-<<<<<<< HEAD
-=======
     """The user no longer has sufficient balance. Either the user provided an incorrect value or
     there was a trade during the request which changed the original balance."""
 
->>>>>>> d0891af6
+    pass
+
+
+class OrderWouldBeTaker(BadOrder):
+    pass
+
+
+class OrderMissing(BadOrder):
+    pass
+
+
+class InsufficientFunds(BadOrder):
     pass