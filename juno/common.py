from __future__ import annotations

from collections import defaultdict
from dataclasses import dataclass, field
from decimal import Decimal
from enum import IntEnum
from types import ModuleType
from typing import NamedTuple, Optional, Union

from juno.aliases import Timestamp
from juno.math import round_down, round_half_up


class Advice(IntEnum):
    NONE = 0
    LONG = 1
    SHORT = 2
    LIQUIDATE = 3

    @staticmethod
    def combine(*advices: Advice) -> Advice:
        if len(advices) == 0 or any(a is Advice.NONE for a in advices):
            return Advice.NONE
        if len(set(advices)) == 1:
            return advices[0]
        return Advice.LIQUIDATE


class Balance(NamedTuple):
    available: Decimal = Decimal('0.0')
    # TODO: Do we need it? Kraken doesn't provide that data, for example.
    hold: Decimal = Decimal('0.0')
    # Margin account related. Binance doesn't provide this through websocket!
    borrowed: Decimal = Decimal('0.0')
    interest: Decimal = Decimal('0.0')

    @property
    def repay(self) -> Decimal:
        return self.borrowed + self.interest

    @property
    def significant(self) -> bool:
        return (
            self.available > 0
            or self.hold > 0
            or self.borrowed > 0
            or self.interest > 0
        )


class MissedCandlePolicy(IntEnum):
    IGNORE = 0
    RESTART = 1
    LAST = 2


class OrderResult(NamedTuple):
    time: Timestamp
    status: OrderStatus
    fills: list[Fill] = []


class OrderStatus(IntEnum):
    NEW = 1
    FILLED = 2
    PARTIALLY_FILLED = 3
    CANCELLED = 4


class OrderType(IntEnum):
    MARKET = 0
    LIMIT = 1
    # STOP_LOSS = 2
    # STOP_LOSS_LIMIT = 3
    # TAKE_PROFIT = 4
    # TAKE_PROFIT_LIMIT = 5
    LIMIT_MAKER = 6


class Order(NamedTuple):
    client_id: str
    symbol: str
    price: Decimal
    size: Decimal


class OrderUpdate(ModuleType):
    class New(NamedTuple):
        client_id: str

    class Match(NamedTuple):
        client_id: str
        fill: Fill

    class Cancelled(NamedTuple):
        time: Timestamp
        client_id: str

    class Done(NamedTuple):
        time: Timestamp
        client_id: str

    Any = Union[New, Match, Cancelled, Done]


class Ticker(NamedTuple):
    volume: Decimal  # 24h.
    quote_volume: Decimal  # 24h.
    price: Decimal  # Last.


class TimeInForce(IntEnum):
    # A Good-Til-Cancelled order will continue to work within the system and in the marketplace
    # until it executes or is cancelled.
    GTC = 0
    # Any portion of an Immediate-or-Cancel order that is not filled as soon as it becomes
    # available in the market is cancelled.
    IOC = 1
    # If the entire Fill-or-Kill order does not execute as soon as it becomes available, the entire
    # order is cancelled.
    FOK = 2
    # A Good-Til-Time orders remain open on the book until cancelled or the allotted time is
    # depleted on the matching engine.
<<<<<<< HEAD
    GTT = 3
=======
    # GTT = 3


class Trade(NamedTuple):
    id: int = 0  # Aggregate trade id.
    time: int = 0  # Can have multiple trades at same time.
    price: Decimal = Decimal('0.0')
    size: Decimal = Decimal('0.0')

    @staticmethod
    def meta() -> dict[str, str]:
        return {
            'time': 'index',
        }


@dataclass
class ExchangeInfo:
    # Key: asset
    assets: dict[str, AssetInfo] = field(default_factory=lambda: {'__all__': AssetInfo()})
    # Key: symbol
    fees: dict[str, Fees] = field(default_factory=lambda: {'__all__': Fees()})
    # Key: symbol
    filters: dict[str, Filters] = field(default_factory=lambda: {'__all__': Filters()})
    # Keys: account, asset
    borrow_info: dict[str, dict[str, BorrowInfo]] = field(
        default_factory=lambda: {'__all__': {'__all__': BorrowInfo()}}
    )


@dataclass
class AssetInfo:
    precision: int = 8
>>>>>>> 06ee659e
<|MERGE_RESOLUTION|>--- conflicted
+++ resolved
@@ -121,40 +121,4 @@
     FOK = 2
     # A Good-Til-Time orders remain open on the book until cancelled or the allotted time is
     # depleted on the matching engine.
-<<<<<<< HEAD
-    GTT = 3
-=======
-    # GTT = 3
-
-
-class Trade(NamedTuple):
-    id: int = 0  # Aggregate trade id.
-    time: int = 0  # Can have multiple trades at same time.
-    price: Decimal = Decimal('0.0')
-    size: Decimal = Decimal('0.0')
-
-    @staticmethod
-    def meta() -> dict[str, str]:
-        return {
-            'time': 'index',
-        }
-
-
-@dataclass
-class ExchangeInfo:
-    # Key: asset
-    assets: dict[str, AssetInfo] = field(default_factory=lambda: {'__all__': AssetInfo()})
-    # Key: symbol
-    fees: dict[str, Fees] = field(default_factory=lambda: {'__all__': Fees()})
-    # Key: symbol
-    filters: dict[str, Filters] = field(default_factory=lambda: {'__all__': Filters()})
-    # Keys: account, asset
-    borrow_info: dict[str, dict[str, BorrowInfo]] = field(
-        default_factory=lambda: {'__all__': {'__all__': BorrowInfo()}}
-    )
-
-
-@dataclass
-class AssetInfo:
-    precision: int = 8
->>>>>>> 06ee659e
+    # GTT = 3