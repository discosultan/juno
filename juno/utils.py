import asyncio
import inspect
import itertools
import logging
import random
import traceback
from collections.abc import MutableMapping, MutableSequence
from copy import deepcopy
from dataclasses import asdict, is_dataclass, make_dataclass
from os import path
from pathlib import Path
<<<<<<< HEAD
from typing import Any, Dict, Iterator, Optional, Sequence, Tuple, Type, TypeVar, get_type_hints
=======
from types import ModuleType
from typing import (
    Any, Dict, Iterator, List, Optional, Sequence, Tuple, Type, TypeVar, get_type_hints
)
>>>>>>> 887d1e36

import aiolimiter

from juno import json
<<<<<<< HEAD
from juno.config import type_to_config
from juno.typing import isnamedtuple
=======
>>>>>>> 887d1e36

T = TypeVar('T')

_log = logging.getLogger(__name__)


def _asdict(a: Any) -> dict:
    if isinstance(a, dict):
        return a
    if is_dataclass(a):
        return asdict(a)
    if isnamedtuple(a):
        return a._asdict()
    return a.__dict__


def construct(type_: Type[T], *args, **kwargs) -> T:
    type_hints = get_type_hints(type_)
    final_kwargs = {}
    for d in itertools.chain(map(_asdict, args), [kwargs]):
        final_kwargs.update({k: v for k, v in d.items() if k in type_hints.keys()})
    return type_(**final_kwargs)  # type: ignore


def key(*items: Any) -> str:
    return '_'.join(map(str, items))


# TODO: Remove if not used.
def replace_secrets(obj: Dict[str, Any]) -> Dict[str, Any]:
    # Do not mutate source obj.
    obj = deepcopy(obj)

    # Replace secret values.
    stack = [obj]
    while stack:
        item = stack.pop()
        if isinstance(item, MutableMapping):  # Json object.
            it = item.items()
        elif isinstance(item, MutableSequence):  # Json array.
            it = enumerate(item)
        else:  # Scalar.
            continue

        for k, v in it:
            if 'secret' in k and isinstance(v, str):
                item[k] = '********'
            else:
                stack.append(v)

    return obj


_words = None


def generate_random_words(length: Optional[int] = None) -> Iterator[str]:
    global _words

    if length is not None and (length < 2 or 14 < length):
        raise ValueError('Length must be between 2 and 14')

    if not _words:
        _words = load_json_file(__file__, './data/words.json')
        _words = itertools.cycle(sorted(iter(_words), key=lambda _: random.random()))

    return filter(lambda w: len(w) == length, _words) if length else _words


def unpack_symbol(symbol: str) -> Tuple[str, str]:
    index_of_separator = symbol.find('-')
    return symbol[:index_of_separator], symbol[index_of_separator + 1:]


def home_path(*args: str) -> Path:
    path = Path(Path.home(), '.juno').joinpath(*args)
    path.mkdir(parents=True, exist_ok=True)
    return path


def full_path(root: str, rel_path: str) -> str:
    return path.join(path.dirname(root), *filter(None, rel_path.split('/')))


def load_json_file(root: str, rel_path: str) -> Any:
    with open(full_path(root, rel_path)) as f:
        return json.load(f)


def extract_public(obj: Any, exclude: Sequence[str] = []) -> Any:
    """Turns all public fields and properties of an object into typed output. Non-recursive.
    """

    type_ = type(obj)

    # TODO: We can cache the generated type based on input type.
    attrs = []
    vals = []

    # Fields.
    fields = (
        (n, v) for (n, v) in get_type_hints(type_).items()
        if not n.startswith('_') and n not in exclude
    )
    for name, field_type in fields:
        attrs.append((name, field_type))
        vals.append(getattr(obj, name))

    # Properties.
    props = [(n, v) for (n, v) in inspect.getmembers(type_, _isprop) if not n.startswith('_')]
    # Inspect orders members alphabetically. We want to preserve source ordering.
    props.sort(key=lambda prop: prop[1].fget.__code__.co_firstlineno)
    for name, prop in props:
        prop_type = get_type_hints(prop.fget)['return']
        attrs.append((name, prop_type))
        vals.append(prop.fget(obj))

    output_type = make_dataclass(type_.__name__, attrs)
    return output_type(*vals)


def _isprop(v: object) -> bool:
    return isinstance(v, property)


def exc_traceback(exc: Exception) -> str:
    return ''.join(traceback.format_exception(type(exc), exc, exc.__traceback__))


def map_module_types(module: ModuleType) -> Dict[str, Type[Any]]:
    return {n.lower(): t for n, t in inspect.getmembers(module, inspect.isclass)}


# Cannot use typevar T in place of Any here. Triggers: "Only concrete class can be given where type
# is expected".
# Ref: https://github.com/python/mypy/issues/5374
def list_concretes_from_module(module: ModuleType, abstract: Type[Any]) -> List[Type[Any]]:
    return [t for _n, t in inspect.getmembers(
        module,
        lambda m: inspect.isclass(m) and not inspect.isabstract(m) and issubclass(m, abstract)
    )]


def get_module_type(module: ModuleType, name: str) -> Type[Any]:
    name_lower = name.lower()
    found_members = inspect.getmembers(
        module,
        lambda obj: inspect.isclass(obj) and obj.__name__.lower() == name_lower
    )
    if len(found_members) == 0:
        raise ValueError(f'Type named "{name}" not found in module "{module.__name__}".')
    if len(found_members) > 1:
        raise ValueError(f'Found more than one type named "{name}" in module "{module.__name__}".')
    return found_members[0][1]


class AsyncLimiter(aiolimiter.AsyncLimiter):
    # Overrides the original implementation by adding logging when rate limiting.
    # https://github.com/mjpieters/aiolimiter/blob/master/src/aiolimiter/leakybucket.py
    async def acquire(self, amount: float = 1) -> None:
        if amount > self.max_rate:
            raise ValueError("Can't acquire more than the maximum capacity")

        loop = aiolimiter.compat.get_running_loop()
        task = aiolimiter.compat.current_task(loop)
        assert task is not None
        while not self.has_capacity(amount):
            waiting_time = 1 / self._rate_per_sec * amount
            _log.info(
                f'rate limiter {self.max_rate}/{self.time_period} reached; waiting up to '
                f'{waiting_time}s before retrying'
            )
            fut = loop.create_future()
            self._waiters[task] = fut
            try:
                await asyncio.wait_for(asyncio.shield(fut), waiting_time, loop=loop)
            except asyncio.TimeoutError:
                pass
            fut.cancel()
        self._waiters.pop(task, None)

        self._level += amount<|MERGE_RESOLUTION|>--- conflicted
+++ resolved
@@ -9,23 +9,15 @@
 from dataclasses import asdict, is_dataclass, make_dataclass
 from os import path
 from pathlib import Path
-<<<<<<< HEAD
-from typing import Any, Dict, Iterator, Optional, Sequence, Tuple, Type, TypeVar, get_type_hints
-=======
 from types import ModuleType
 from typing import (
     Any, Dict, Iterator, List, Optional, Sequence, Tuple, Type, TypeVar, get_type_hints
 )
->>>>>>> 887d1e36
 
 import aiolimiter
 
 from juno import json
-<<<<<<< HEAD
-from juno.config import type_to_config
 from juno.typing import isnamedtuple
-=======
->>>>>>> 887d1e36
 
 T = TypeVar('T')
 
