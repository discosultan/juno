--- conflicted
+++ resolved
@@ -11,12 +11,8 @@
 from os import path
 from pathlib import Path
 from types import ModuleType
-<<<<<<< HEAD
 from typing import Any, Awaitable, Callable, Iterator, Optional, Sequence, TypeVar, get_type_hints
-=======
-from typing import Any, Iterator, Optional, Sequence, TypeVar, get_type_hints
 from uuid import uuid4
->>>>>>> 06ee659e
 
 import aiolimiter
 
