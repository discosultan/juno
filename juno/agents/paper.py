--- conflicted
+++ resolved
@@ -45,11 +45,7 @@
 
         assert quote > filters.price.min
 
-<<<<<<< HEAD
-        strategy_type, strategy_config = get_module_type_and_kwargs(strategies, strategy)
-=======
         strategy_type, strategy_kwargs = get_module_type_and_kwargs(strategies, strategy)
->>>>>>> 80f7d434
         self.result = TradingSummary(start=current, quote=quote)
         await self._trader.run(
             exchange=exchange,
