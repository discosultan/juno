import logging
from decimal import Decimal
from typing import Any, Callable, Dict, NamedTuple, Optional, TypeVar

from juno import Interval, Timestamp
from juno.components import Event, Informant, Wallet
from juno.config import get_type_name_and_kwargs
from juno.math import floor_multiple
from juno.storages import Storage
from juno.strategies import Strategy
from juno.time import MAX_TIME_MS, time_ms
from juno.trading import MissedCandlePolicy, Trader
from juno.utils import unpack_symbol

from .agent import Agent
from .backtest import Backtest

_log = logging.getLogger(__name__)

TStrategy = TypeVar('TStrategy', bound=Strategy)


class Live(Backtest):
    class Config(NamedTuple):
        exchange: str
        symbol: str
        interval: Interval
        strategy: Dict[str, Any]
        name: Optional[str] = None
        quote: Optional[Decimal] = None
        end: Timestamp = MAX_TIME_MS
        missed_candle_policy: MissedCandlePolicy = MissedCandlePolicy.IGNORE
        adjust_start: bool = True
        trailing_stop: Decimal = Decimal('0.0')
        store_state: bool = True
        long: bool = True
        short: bool = False

        @property
        def quote_asset(self) -> str:
            return unpack_symbol(self.symbol)[1]

    def __init__(
        self, informant: Informant, wallet: Wallet, trader: Trader, storage: Storage,
        event: Event = Event(), get_time_ms: Callable[[], int] = time_ms
    ) -> None:
        self._informant = informant
        self._wallet = wallet
        self._trader = trader
        self._storage = storage
        self._event = event
        self._get_time_ms = get_time_ms

        assert self._trader.has_broker

    async def on_running(self, config: Config, state: Agent.State) -> None:
        await Agent.on_running(self, config, state)

        current = floor_multiple(self._get_time_ms(), config.interval)
        end = floor_multiple(config.end, config.interval)
        assert end > current

        available_quote = self._wallet.get_balance(config.exchange, config.quote_asset).available

        _, filters = self._informant.get_fees_filters(config.exchange, config.symbol)
        assert available_quote > filters.price.min

        quote = config.quote
        if quote is None:
            quote = available_quote
            _log.info(f'quote not defined; using available {available_quote} {config.quote_asset}')
        else:
            assert quote <= available_quote
            _log.info(f'using pre-defined quote {quote} {config.quote_asset}')

        strategy_name, strategy_kwargs = get_type_name_and_kwargs(config.strategy)
        trader_config = Trader.Config(
            exchange=config.exchange,
            symbol=config.symbol,
            interval=config.interval,
            start=current,
            end=end,
            quote=quote,
            strategy=strategy_name,
            strategy_kwargs=strategy_kwargs,
            test=False,
            channel=state.name,
            missed_candle_policy=config.missed_candle_policy,
            adjust_start=config.adjust_start,
            trailing_stop=config.trailing_stop,
            long=config.long,
            short=config.short,
        )
<<<<<<< HEAD
        state.result = (
            await self._get_or_create_trader_state(trader_config, state) if config.store_state
            else Trader.State()
        )
        await self._trader.run(trader_config, state.result)

    async def on_finally(self, config: Config, state: Agent.State) -> None:
        _log.info(f'trading summary: {format_as_config(state.result.summary)}')
        if config.store_state:
            await self._save_trader_state(state)

    async def _get_or_create_trader_state(
        self, trader_config: Trader.Config, state: Agent.State
    ) -> Trader.State:
        # Create dummy strategy from config to figure out runtime type.
        dummy_strategy = trader_config.new_strategy()
        strategy_type = type(dummy_strategy)
        resolved_params = _resolve_generic_types(dummy_strategy)  # type: ignore
        # TODO: Can we spread it into type?
        if len(resolved_params) == 1:
            strategy_type = strategy_type[resolved_params[0]]  # type: ignore
        elif len(resolved_params) == 2:
            strategy_type = strategy_type[resolved_params[0], resolved_params[1]]  # type: ignore
        elif len(resolved_params) > 2:
            raise NotImplementedError()
        existing_state = await self._storage.get_item(
            'default',
            self._get_storage_key(state),

            Agent.State[Trader.State[strategy_type]],  # type: ignore
        )
        if not existing_state:
            _log.info(f'existing state with name {state.name} not found; starting new')
            return Trader.State()
        if existing_state.status in [AgentStatus.RUNNING, AgentStatus.FINISHED]:
            raise NotImplementedError()
        _log.info(f'existing live session with name {state.name} found; continuing previous')
        return state.result

    async def _save_trader_state(self, state: Agent.State) -> None:
        _log.info(f'storing current state with name {state.name} and status {state.status.name}')
        await self._storage.set(
            'default',
            self._get_storage_key(state),
            state,
        )

    def _get_storage_key(self, state: Agent.State) -> str:
        return f'{type(self).__name__.lower()}_{state.name}_state'


def _resolve_generic_types(container: Any) -> List[type]:
    result = []
    container_type = type(container)
    generic_params = container_type.__parameters__
    type_hints = get_type_hints(container_type)
    for generic_param in generic_params:
        name = next(k for k, v in type_hints.items() if v is generic_param)
        result.append(type(getattr(container, name)))
    return result
=======
        await self._trader.run(trader_config, state.result)
>>>>>>> e7faf7a3
<|MERGE_RESOLUTION|>--- conflicted
+++ resolved
@@ -63,7 +63,7 @@
         available_quote = self._wallet.get_balance(config.exchange, config.quote_asset).available
 
         _, filters = self._informant.get_fees_filters(config.exchange, config.symbol)
-        assert available_quote > filters.price.min
+        assert available_quote > filters.price.min_
 
         quote = config.quote
         if quote is None:
@@ -91,67 +91,4 @@
             long=config.long,
             short=config.short,
         )
-<<<<<<< HEAD
-        state.result = (
-            await self._get_or_create_trader_state(trader_config, state) if config.store_state
-            else Trader.State()
-        )
-        await self._trader.run(trader_config, state.result)
-
-    async def on_finally(self, config: Config, state: Agent.State) -> None:
-        _log.info(f'trading summary: {format_as_config(state.result.summary)}')
-        if config.store_state:
-            await self._save_trader_state(state)
-
-    async def _get_or_create_trader_state(
-        self, trader_config: Trader.Config, state: Agent.State
-    ) -> Trader.State:
-        # Create dummy strategy from config to figure out runtime type.
-        dummy_strategy = trader_config.new_strategy()
-        strategy_type = type(dummy_strategy)
-        resolved_params = _resolve_generic_types(dummy_strategy)  # type: ignore
-        # TODO: Can we spread it into type?
-        if len(resolved_params) == 1:
-            strategy_type = strategy_type[resolved_params[0]]  # type: ignore
-        elif len(resolved_params) == 2:
-            strategy_type = strategy_type[resolved_params[0], resolved_params[1]]  # type: ignore
-        elif len(resolved_params) > 2:
-            raise NotImplementedError()
-        existing_state = await self._storage.get_item(
-            'default',
-            self._get_storage_key(state),
-
-            Agent.State[Trader.State[strategy_type]],  # type: ignore
-        )
-        if not existing_state:
-            _log.info(f'existing state with name {state.name} not found; starting new')
-            return Trader.State()
-        if existing_state.status in [AgentStatus.RUNNING, AgentStatus.FINISHED]:
-            raise NotImplementedError()
-        _log.info(f'existing live session with name {state.name} found; continuing previous')
-        return state.result
-
-    async def _save_trader_state(self, state: Agent.State) -> None:
-        _log.info(f'storing current state with name {state.name} and status {state.status.name}')
-        await self._storage.set(
-            'default',
-            self._get_storage_key(state),
-            state,
-        )
-
-    def _get_storage_key(self, state: Agent.State) -> str:
-        return f'{type(self).__name__.lower()}_{state.name}_state'
-
-
-def _resolve_generic_types(container: Any) -> List[type]:
-    result = []
-    container_type = type(container)
-    generic_params = container_type.__parameters__
-    type_hints = get_type_hints(container_type)
-    for generic_param in generic_params:
-        name = next(k for k, v in type_hints.items() if v is generic_param)
-        result.append(type(getattr(container, name)))
-    return result
-=======
-        await self._trader.run(trader_config, state.result)
->>>>>>> e7faf7a3
+        await self._trader.run(trader_config, state.result)