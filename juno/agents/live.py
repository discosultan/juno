--- conflicted
+++ resolved
@@ -73,12 +73,8 @@
             _log.info(f'using pre-defined quote {quote} {quote_asset}')
 
         strategy_type, strategy_kwargs = get_module_type_and_kwargs(strategies, strategy)
-<<<<<<< HEAD
         if not self.result:
             self.result = TradingSummary(start=current, quote=quote)
-=======
-        self.result = TradingSummary(start=current, quote=quote)
->>>>>>> 80f7d434
         await self._trader.run(
             exchange=exchange,
             symbol=symbol,
@@ -97,5 +93,5 @@
         )
 
     def on_finally(self) -> None:
-        if self.config.get('persist_session'):
+        # if self.config.get('persist_session'):
         _log.info(f'trading summary: {format_as_config(self.result)}')