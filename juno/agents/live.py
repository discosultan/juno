--- conflicted
+++ resolved
@@ -11,11 +11,7 @@
 from juno.storages import Storage
 from juno.time import MAX_TIME_MS, time_ms
 from juno.traders import Trader
-<<<<<<< HEAD
-from juno.utils import construct, extract_public, format_as_config
-=======
-from juno.utils import extract_public
->>>>>>> 887d1e36
+from juno.utils import construct, extract_public
 
 from .agent import Agent, AgentStatus
 
